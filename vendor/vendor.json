{
	"comment": "",
	"ignore": "test",
	"package": [
		{
			"checksumSHA1": "31uayhk0ab1tIsAfN9rnl1aef5E=",
			"path": "github.com/DataDog/datadog-go/statsd",
			"revision": "1db03a3cc56bf5b5b80de306274c7b8f8eb6abfa",
			"revisionTime": "2018-02-16T12:46:41Z"
		},
		{
			"checksumSHA1": "nJrp/CKnvpO+vzTfOeR8qmzRZ4c=",
			"path": "github.com/PuerkitoBio/purell",
			"revision": "1c4bec281e4bbc75b4f4a1bd923bdf1bd989a969",
			"revisionTime": "2017-11-17T21:41:51Z"
		},
		{
			"checksumSHA1": "/jQPcsccvsC9GVM9pV6fESxWOUk=",
			"path": "github.com/PuerkitoBio/urlesc",
			"revision": "de5bf2ad457846296e2031421a34e2568e304e35",
			"revisionTime": "2017-08-10T14:37:23Z"
		},
		{
			"checksumSHA1": "e8B73ptQ844aa/mzFsS3W4yoXtk=",
			"path": "github.com/aws/aws-sdk-go/aws",
			"revision": "f865572734bf9830ed50c7ec8b50d472e158e5a0",
			"revisionTime": "2017-12-01T22:46:18Z"
		},
		{
			"checksumSHA1": "Y9W+4GimK4Fuxq+vyIskVYFRnX4=",
			"path": "github.com/aws/aws-sdk-go/aws/awserr",
			"revision": "f865572734bf9830ed50c7ec8b50d472e158e5a0",
			"revisionTime": "2017-12-01T22:46:18Z"
		},
		{
			"checksumSHA1": "yyYr41HZ1Aq0hWc3J5ijXwYEcac=",
			"path": "github.com/aws/aws-sdk-go/aws/awsutil",
			"revision": "f865572734bf9830ed50c7ec8b50d472e158e5a0",
			"revisionTime": "2017-12-01T22:46:18Z"
		},
		{
			"checksumSHA1": "9nE/FjZ4pYrT883KtV2/aI+Gayo=",
			"path": "github.com/aws/aws-sdk-go/aws/client",
			"revision": "f865572734bf9830ed50c7ec8b50d472e158e5a0",
			"revisionTime": "2017-12-01T22:46:18Z"
		},
		{
			"checksumSHA1": "ieAJ+Cvp/PKv1LpUEnUXpc3OI6E=",
			"path": "github.com/aws/aws-sdk-go/aws/client/metadata",
			"revision": "f865572734bf9830ed50c7ec8b50d472e158e5a0",
			"revisionTime": "2017-12-01T22:46:18Z"
		},
		{
			"checksumSHA1": "7/8j/q0TWtOgXyvEcv4B2Dhl00o=",
			"path": "github.com/aws/aws-sdk-go/aws/corehandlers",
			"revision": "f865572734bf9830ed50c7ec8b50d472e158e5a0",
			"revisionTime": "2017-12-01T22:46:18Z"
		},
		{
			"checksumSHA1": "Y+cPwQL0dZMyqp3wI+KJWmA9KQ8=",
			"path": "github.com/aws/aws-sdk-go/aws/credentials",
			"revision": "f865572734bf9830ed50c7ec8b50d472e158e5a0",
			"revisionTime": "2017-12-01T22:46:18Z"
		},
		{
			"checksumSHA1": "u3GOAJLmdvbuNUeUEcZSEAOeL/0=",
			"path": "github.com/aws/aws-sdk-go/aws/credentials/ec2rolecreds",
			"revision": "f865572734bf9830ed50c7ec8b50d472e158e5a0",
			"revisionTime": "2017-12-01T22:46:18Z"
		},
		{
			"checksumSHA1": "NUJUTWlc1sV8b7WjfiYc4JZbXl0=",
			"path": "github.com/aws/aws-sdk-go/aws/credentials/endpointcreds",
			"revision": "f865572734bf9830ed50c7ec8b50d472e158e5a0",
			"revisionTime": "2017-12-01T22:46:18Z"
		},
		{
			"checksumSHA1": "JEYqmF83O5n5bHkupAzA6STm0no=",
			"path": "github.com/aws/aws-sdk-go/aws/credentials/stscreds",
			"revision": "f865572734bf9830ed50c7ec8b50d472e158e5a0",
			"revisionTime": "2017-12-01T22:46:18Z"
		},
		{
			"checksumSHA1": "ZdtYh3ZHSgP/WEIaqwJHTEhpkbs=",
			"path": "github.com/aws/aws-sdk-go/aws/defaults",
			"revision": "f865572734bf9830ed50c7ec8b50d472e158e5a0",
			"revisionTime": "2017-12-01T22:46:18Z"
		},
		{
			"checksumSHA1": "/EXbk/z2TWjWc1Hvb4QYs3Wmhb8=",
			"path": "github.com/aws/aws-sdk-go/aws/ec2metadata",
			"revision": "f865572734bf9830ed50c7ec8b50d472e158e5a0",
			"revisionTime": "2017-12-01T22:46:18Z"
		},
		{
			"checksumSHA1": "2Rcu4ZCsQkoBFN0NpveADCcES8Q=",
			"path": "github.com/aws/aws-sdk-go/aws/endpoints",
			"revision": "f865572734bf9830ed50c7ec8b50d472e158e5a0",
			"revisionTime": "2017-12-01T22:46:18Z"
		},
		{
			"checksumSHA1": "9GvAyILJ7g+VUg8Ef5DsT5GuYsg=",
			"path": "github.com/aws/aws-sdk-go/aws/request",
			"revision": "f865572734bf9830ed50c7ec8b50d472e158e5a0",
			"revisionTime": "2017-12-01T22:46:18Z"
		},
		{
			"checksumSHA1": "HcGL4e6Uep4/80eCUI5xkcWjpQ0=",
			"path": "github.com/aws/aws-sdk-go/aws/session",
			"revision": "f865572734bf9830ed50c7ec8b50d472e158e5a0",
			"revisionTime": "2017-12-01T22:46:18Z"
		},
		{
			"checksumSHA1": "iU00ZjhAml/13g+1YXT21IqoXqg=",
			"path": "github.com/aws/aws-sdk-go/aws/signer/v4",
			"revision": "f865572734bf9830ed50c7ec8b50d472e158e5a0",
			"revisionTime": "2017-12-01T22:46:18Z"
		},
		{
			"checksumSHA1": "04ypv4x12l4q0TksA1zEVsmgpvw=",
			"path": "github.com/aws/aws-sdk-go/internal/shareddefaults",
			"revision": "f865572734bf9830ed50c7ec8b50d472e158e5a0",
			"revisionTime": "2017-12-01T22:46:18Z"
		},
		{
			"checksumSHA1": "NStHCXEvYqG72GknZyv1jaKaeH0=",
			"path": "github.com/aws/aws-sdk-go/private/protocol",
			"revision": "f865572734bf9830ed50c7ec8b50d472e158e5a0",
			"revisionTime": "2017-12-01T22:46:18Z"
		},
		{
			"checksumSHA1": "yHfT5DTbeCLs4NE2Rgnqrhe15ls=",
			"path": "github.com/aws/aws-sdk-go/private/protocol/json/jsonutil",
			"revision": "f865572734bf9830ed50c7ec8b50d472e158e5a0",
			"revisionTime": "2017-12-01T22:46:18Z"
		},
		{
			"checksumSHA1": "R00RL5jJXRYq1iiK1+PGvMfvXyM=",
			"path": "github.com/aws/aws-sdk-go/private/protocol/jsonrpc",
			"revision": "f865572734bf9830ed50c7ec8b50d472e158e5a0",
			"revisionTime": "2017-12-01T22:46:18Z"
		},
		{
			"checksumSHA1": "ZqY5RWavBLWTo6j9xqdyBEaNFRk=",
			"path": "github.com/aws/aws-sdk-go/private/protocol/query",
			"revision": "f865572734bf9830ed50c7ec8b50d472e158e5a0",
			"revisionTime": "2017-12-01T22:46:18Z"
		},
		{
			"checksumSHA1": "9V1PvtFQ9MObZTc3sa86WcuOtOU=",
			"path": "github.com/aws/aws-sdk-go/private/protocol/query/queryutil",
			"revision": "f865572734bf9830ed50c7ec8b50d472e158e5a0",
			"revisionTime": "2017-12-01T22:46:18Z"
		},
		{
			"checksumSHA1": "pkeoOfZpHRvFG/AOZeTf0lwtsFg=",
			"path": "github.com/aws/aws-sdk-go/private/protocol/rest",
			"revision": "f865572734bf9830ed50c7ec8b50d472e158e5a0",
			"revisionTime": "2017-12-01T22:46:18Z"
		},
		{
			"checksumSHA1": "0qYPUga28aQVkxZgBR3Z86AbGUQ=",
			"path": "github.com/aws/aws-sdk-go/private/protocol/xml/xmlutil",
			"revision": "f865572734bf9830ed50c7ec8b50d472e158e5a0",
			"revisionTime": "2017-12-01T22:46:18Z"
		},
		{
			"checksumSHA1": "tvxhxL5w10Qau4eUabsLK4L60iA=",
			"path": "github.com/aws/aws-sdk-go/service/ecr",
			"revision": "f865572734bf9830ed50c7ec8b50d472e158e5a0",
			"revisionTime": "2017-12-01T22:46:18Z"
		},
		{
			"checksumSHA1": "d9vR1rl8kmJxJBwe00byziVFR/o=",
			"path": "github.com/aws/aws-sdk-go/service/sts",
			"revision": "f865572734bf9830ed50c7ec8b50d472e158e5a0",
			"revisionTime": "2017-12-01T22:46:18Z"
		},
		{
			"checksumSHA1": "mrz/kicZiUaHxkyfvC/DyQcr8Do=",
			"path": "github.com/davecgh/go-spew/spew",
			"revision": "ecdeabc65495df2dec95d7c4a4c3e021903035e5",
			"revisionTime": "2017-10-02T20:02:53Z"
		},
		{
			"checksumSHA1": "FEPeCQIxL6gTGa0h9M6rZpN1gD0=",
			"path": "github.com/docker/distribution",
			"revision": "83389a148052d74ac602f5f1d62f86ff2f3c4aa5",
			"revisionTime": "2018-03-27T20:24:08Z"
		},
		{
			"checksumSHA1": "Gj+xR1VgFKKmFXYOJMnAczC3Znk=",
			"path": "github.com/docker/distribution/digestset",
			"revision": "83389a148052d74ac602f5f1d62f86ff2f3c4aa5",
			"revisionTime": "2018-03-27T20:24:08Z"
		},
		{
			"checksumSHA1": "oYy5Q1HBImMQvh9t96cmNzWar80=",
			"path": "github.com/docker/distribution/manifest",
			"revision": "83389a148052d74ac602f5f1d62f86ff2f3c4aa5",
			"revisionTime": "2018-03-27T20:24:08Z"
		},
		{
			"checksumSHA1": "GojB6hHvelpO/mtCTYr2wJyEpww=",
			"path": "github.com/docker/distribution/manifest/schema1",
			"revision": "83389a148052d74ac602f5f1d62f86ff2f3c4aa5",
			"revisionTime": "2018-03-27T20:24:08Z"
		},
		{
			"checksumSHA1": "6k51UuibpKYVlnXXlqI3Ox5h9dQ=",
			"path": "github.com/docker/distribution/manifest/schema2",
			"revision": "83389a148052d74ac602f5f1d62f86ff2f3c4aa5",
			"revisionTime": "2018-03-27T20:24:08Z"
		},
		{
			"checksumSHA1": "2Fe4D6PGaVE2he4fUeenLmhC1lE=",
			"path": "github.com/docker/distribution/reference",
			"revision": "83389a148052d74ac602f5f1d62f86ff2f3c4aa5",
			"revisionTime": "2018-03-27T20:24:08Z"
		},
		{
			"checksumSHA1": "sNAU9ojYVUhO6dVXey6T3JhRQpw=",
			"path": "github.com/docker/libtrust",
			"revision": "aabc10ec26b754e797f9028f4589c5b7bd90dc20",
			"revisionTime": "2016-07-08T17:25:13Z"
		},
		{
			"checksumSHA1": "TYSGkh0h648wwbQv+qmqMcqNP4Y=",
			"path": "github.com/emicklei/go-restful",
			"revision": "2dd44038f0b95ae693b266c5f87593b5d2fdd78d",
			"revisionTime": "2017-11-14T06:30:09Z"
		},
		{
			"checksumSHA1": "rmsBHtFpV3osid71XnTZBo/b3bU=",
			"path": "github.com/emicklei/go-restful/log",
			"revision": "2dd44038f0b95ae693b266c5f87593b5d2fdd78d",
			"revisionTime": "2017-11-14T06:30:09Z"
		},
		{
			"checksumSHA1": "ImX1uv6O09ggFeBPUJJ2nu7MPSA=",
			"path": "github.com/ghodss/yaml",
			"revision": "0ca9ea5df5451ffdf184b4428c902747c2c11cd7",
			"revisionTime": "2017-03-27T23:54:44Z"
		},
		{
			"checksumSHA1": "jK0knSGdB7hA/Pvc0mQBYkYxN/8=",
			"path": "github.com/go-ini/ini",
			"revision": "32e4c1e6bc4e7d0d8451aa6b75200d19e37a536a",
			"revisionTime": "2017-11-19T05:34:21Z"
		},
		{
			"checksumSHA1": "6dTGC5A1Y1xnv+JSi9z8S6JfnH0=",
			"path": "github.com/go-openapi/jsonpointer",
			"revision": "779f45308c19820f1a69e9a4cd965f496e0da10f",
			"revisionTime": "2017-01-02T17:42:23Z"
		},
		{
			"checksumSHA1": "YMNc0I/ifBw9TsnF13NTpIN9yu4=",
			"path": "github.com/go-openapi/jsonreference",
			"revision": "36d33bfe519efae5632669801b180bf1a245da3b",
			"revisionTime": "2016-11-05T16:21:50Z"
		},
		{
			"checksumSHA1": "pnKoTgVa49QZduizS3t/oiI5sdM=",
			"path": "github.com/go-openapi/spec",
			"revision": "fa03337d7da5735229ee8f5e9d5d0b996014b7f8",
			"revisionTime": "2017-12-19T19:54:06Z"
		},
		{
			"checksumSHA1": "HRYo8m84A8bVp3YuP6pgmHK7bck=",
			"path": "github.com/go-openapi/swag",
			"revision": "cf0bdb963811675a4d7e74901cefc7411a1df939",
			"revisionTime": "2017-11-11T21:44:37Z"
		},
		{
			"checksumSHA1": "wn2shNJMwRZpvuvkf1s7h0wvqHI=",
			"path": "github.com/gogo/protobuf/proto",
			"revision": "d4d8b59fa8e8122dd8d69302cce9fb279bc60368",
			"revisionTime": "2018-01-02T15:04:22Z"
		},
		{
			"checksumSHA1": "HPVQZu059/Rfw2bAWM538bVTcUc=",
			"path": "github.com/gogo/protobuf/sortkeys",
			"revision": "d4d8b59fa8e8122dd8d69302cce9fb279bc60368",
			"revisionTime": "2018-01-02T15:04:22Z"
		},
		{
			"checksumSHA1": "HmbftipkadrLlCfzzVQ+iFHbl6g=",
			"path": "github.com/golang/glog",
			"revision": "23def4e6c14b4da8ac2ed8007337bc5eb5007998",
			"revisionTime": "2016-01-25T20:49:56Z"
		},
		{
			"checksumSHA1": "nbCxiVT48CWEg6l8L4SEJ5VfN9c=",
			"path": "github.com/golang/groupcache/lru",
			"revision": "84a468cf14b4376def5d68c722b139b881c450a4",
			"revisionTime": "2017-11-01T20:31:31Z"
		},
		{
			"checksumSHA1": "yqF125xVSkmfLpIVGrLlfE05IUk=",
			"path": "github.com/golang/protobuf/proto",
			"revision": "1e59b77b52bf8e4b449a57e6f79f21226d571845",
			"revisionTime": "2017-11-13T18:07:20Z"
		},
		{
			"checksumSHA1": "VfkiItDBFFkZluaAMAzJipDXNBY=",
			"path": "github.com/golang/protobuf/ptypes",
			"revision": "1e59b77b52bf8e4b449a57e6f79f21226d571845",
			"revisionTime": "2017-11-13T18:07:20Z"
		},
		{
			"checksumSHA1": "UB9scpDxeFjQe5tEthuR4zCLRu4=",
			"path": "github.com/golang/protobuf/ptypes/any",
			"revision": "1e59b77b52bf8e4b449a57e6f79f21226d571845",
			"revisionTime": "2017-11-13T18:07:20Z"
		},
		{
			"checksumSHA1": "hUjAj0dheFVDl84BAnSWj9qy2iY=",
			"path": "github.com/golang/protobuf/ptypes/duration",
			"revision": "1e59b77b52bf8e4b449a57e6f79f21226d571845",
			"revisionTime": "2017-11-13T18:07:20Z"
		},
		{
			"checksumSHA1": "O2ItP5rmfrgxPufhjJXbFlXuyL8=",
			"path": "github.com/golang/protobuf/ptypes/timestamp",
			"revision": "1e59b77b52bf8e4b449a57e6f79f21226d571845",
			"revisionTime": "2017-11-13T18:07:20Z"
		},
		{
			"checksumSHA1": "kHrNY4ktruLxWd+qxbMw90KfO1Y=",
			"path": "github.com/google/btree",
			"revision": "316fb6d3f031ae8f4d457c6c5186b9e3ded70435",
			"revisionTime": "2016-12-17T18:35:37Z"
		},
		{
			"checksumSHA1": "PFtXkXPO7pwRtykVUUXtc07wc7U=",
			"path": "github.com/google/gofuzz",
			"revision": "24818f796faf91cd76ec7bddd72458fbced7a6c1",
			"revisionTime": "2017-06-12T17:47:53Z"
		},
		{
			"checksumSHA1": "i6R3Q69CCaGbRnEGOnVkE/rrZ4E=",
			"path": "github.com/googleapis/gnostic/OpenAPIv2",
			"revision": "933c109c13cecdb5b6157989d357acac8afc4c04",
			"revisionTime": "2017-12-11T02:40:24Z"
		},
		{
			"checksumSHA1": "qpVQzofUvFDynzkeRlG3XOqCIuk=",
			"path": "github.com/googleapis/gnostic/compiler",
			"revision": "933c109c13cecdb5b6157989d357acac8afc4c04",
			"revisionTime": "2017-12-11T02:40:24Z"
		},
		{
			"checksumSHA1": "c2QLSomDNNOk7t6Psq4cDLUDX98=",
			"path": "github.com/googleapis/gnostic/extensions",
			"revision": "933c109c13cecdb5b6157989d357acac8afc4c04",
			"revisionTime": "2017-12-11T02:40:24Z"
		},
		{
			"checksumSHA1": "cxruT37CPesmfhB+LoLCb2fiR3k=",
			"path": "github.com/gregjones/httpcache",
			"revision": "2bcd89a1743fd4b373f7370ce8ddc14dfbd18229",
			"revisionTime": "2017-11-19T19:35:00Z"
		},
		{
			"checksumSHA1": "A+TX1jxqy7iWvcb9ZldoG1b5SsY=",
			"path": "github.com/gregjones/httpcache/diskcache",
			"revision": "2bcd89a1743fd4b373f7370ce8ddc14dfbd18229",
			"revisionTime": "2017-11-19T19:35:00Z"
		},
		{
			"checksumSHA1": "d9PxF1XQGLMJZRct2R8qVM/eYlE=",
			"path": "github.com/hashicorp/golang-lru",
			"revision": "0a025b7e63adc15a622f29b0b2c4c3848243bbf6",
			"revisionTime": "2016-08-13T22:13:03Z"
		},
		{
			"checksumSHA1": "9hffs0bAIU6CquiRhKQdzjHnKt0=",
			"path": "github.com/hashicorp/golang-lru/simplelru",
			"revision": "0a025b7e63adc15a622f29b0b2c4c3848243bbf6",
			"revisionTime": "2016-08-13T22:13:03Z"
		},
		{
			"checksumSHA1": "Pr2KOfZMaOvhfygJIqdx0kdRMyw=",
			"path": "github.com/heroku/docker-registry-client/registry",
			"revision": "fd2fe803496897db70c236ee244f41487ea92ec2",
			"revisionTime": "2017-10-19T18:30:14Z"
		},
		{
			"checksumSHA1": "K6exl2ouL7d8cR2i378EzZOdRVI=",
			"origin": "k8s.io/client-go/vendor/github.com/howeyc/gopass",
			"path": "github.com/howeyc/gopass",
			"revision": "d79b7d1f8bc2b1a2393aa7d79f4365413fd39a8c",
			"revisionTime": "2017-12-23T23:11:35Z"
		},
		{
			"checksumSHA1": "UVO2SkAXrDSdvDhXjjpR1j/JS7M=",
			"origin": "k8s.io/client-go/vendor/github.com/imdario/mergo",
			"path": "github.com/imdario/mergo",
			"revision": "d79b7d1f8bc2b1a2393aa7d79f4365413fd39a8c",
			"revisionTime": "2017-12-23T23:11:35Z"
		},
		{
			"checksumSHA1": "40vJyUB4ezQSn/NSadsKEOrudMc=",
			"path": "github.com/inconshreveable/mousetrap",
			"revision": "76626ae9c91c4f2a10f34cad8ce83ea42c93bb75",
			"revisionTime": "2014-10-17T20:07:13Z"
		},
		{
			"checksumSHA1": "Adg9cGxAPUBM/TQa7ukfYEoZJAA=",
			"path": "github.com/jmespath/go-jmespath",
			"revision": "dd801d4f4ce7ac746e7e7b4489d2fa600b3b096b",
			"revisionTime": "2017-11-20T06:35:26Z"
		},
		{
			"checksumSHA1": "50J+ClsLONoc78uu+sDrdJ6IWPA=",
			"path": "github.com/json-iterator/go",
			"revision": "96fcb84835b0447f3de9d7addb313c5487071533",
			"revisionTime": "2017-12-23T02:52:17Z"
		},
		{
			"checksumSHA1": "dqtKfXGotqkiYaS328PpWeusig8=",
			"path": "github.com/juju/ratelimit",
			"revision": "59fac5042749a5afb9af70e813da1dd5474f0167",
			"revisionTime": "2017-10-26T09:04:26Z"
		},
		{
			"checksumSHA1": "T8soMJArSZrYnhmdpAnq1bVxQ6Q=",
			"path": "github.com/mailru/easyjson/buffer",
			"revision": "32fa128f234d041f196a9f3e0fea5ac9772c08e1",
			"revisionTime": "2017-11-20T08:03:33Z"
		},
		{
			"checksumSHA1": "QA+9yav6Xzq7LmuZUREeOX1hfjk=",
			"path": "github.com/mailru/easyjson/jlexer",
			"revision": "32fa128f234d041f196a9f3e0fea5ac9772c08e1",
			"revisionTime": "2017-11-20T08:03:33Z"
		},
		{
			"checksumSHA1": "svJ32su8itWtutcMkP+RzoMsIfw=",
			"path": "github.com/mailru/easyjson/jwriter",
			"revision": "32fa128f234d041f196a9f3e0fea5ac9772c08e1",
			"revisionTime": "2017-11-20T08:03:33Z"
		},
		{
			"checksumSHA1": "ZTcgWKWHsrX0RXYVXn5Xeb8Q0go=",
			"path": "github.com/modern-go/concurrent",
			"revision": "bacd9c7ef1dd9b15be4a9909b8ac7a4e313eec94",
			"revisionTime": "2018-03-06T01:26:44Z"
		},
		{
			"checksumSHA1": "TyxdmX5pTsJDUZ1406j+GLuzk5E=",
			"path": "github.com/modern-go/reflect2",
			"revision": "05fbef0ca5da472bbf96c9322b84a53edc03c9fd",
			"revisionTime": "2018-03-20T13:32:07Z"
		},
		{
			"checksumSHA1": "OFNit1Qx2DdWhotfREKodDNUwCM=",
			"path": "github.com/opencontainers/go-digest",
			"revision": "279bed98673dd5bef374d3b6e4b09e2af76183bf",
			"revisionTime": "2017-06-07T19:53:33Z"
		},
		{
			"checksumSHA1": "K1Y3/a6mmpc31MzB2pvsC5fHrek=",
			"path": "github.com/peterbourgon/diskv",
			"revision": "2973218375c3d13162e1d3afe1708aaee318ef3f",
			"revisionTime": "2017-11-20T01:46:56Z"
		},
		{
			"checksumSHA1": "xCv4GBFyw07vZkVtKF/XrUnkHRk=",
			"path": "github.com/pkg/errors",
			"revision": "e881fd58d78e04cf6d0de1217f8707c8cc2249bc",
			"revisionTime": "2017-12-16T07:03:16Z"
		},
		{
			"checksumSHA1": "ByFN6xh/YGP/D3DM9c8p0D9D1XM=",
			"path": "github.com/sirupsen/logrus",
			"revision": "90150a8ed11b6ce285e77e8af2b0109559ce4777",
			"revisionTime": "2018-03-15T01:07:03Z"
		},
		{
			"checksumSHA1": "aG5wPXVGAEu90TjPFNZFRtox2Zo=",
			"path": "github.com/spf13/cobra",
			"revision": "b95ab734e27d33e0d8fbabf71ca990568d4e2020",
			"revisionTime": "2017-12-31T10:15:56Z"
		},
		{
			"checksumSHA1": "fKq6NiaqP3DFxnCRF5mmpJWTSUA=",
			"path": "github.com/spf13/pflag",
			"revision": "4c012f6dcd9546820e378d0bdda4d8fc772cdfea",
			"revisionTime": "2017-11-06T14:28:49Z"
		},
		{
			"checksumSHA1": "iPvSsIFIeq9PliZzzsUZtNo+/Cs=",
			"path": "github.com/twinj/uuid",
			"revision": "7bbe408d339787c56ec15568c947c0959db1b275",
			"revisionTime": "2016-09-09T07:54:38Z"
		},
		{
			"checksumSHA1": "OvrNwcBO+xO4FZ7eMbazho1C3t0=",
			"path": "goji.io",
			"revision": "0d89ff54b2c18c9c4ba530e32496aef902d3c6cd",
			"revisionTime": "2016-11-14T00:05:42Z"
		},
		{
			"checksumSHA1": "WjH6BtYreucaiAqweH8EVTuzfq4=",
			"path": "goji.io/internal",
			"revision": "0d89ff54b2c18c9c4ba530e32496aef902d3c6cd",
			"revisionTime": "2016-11-14T00:05:42Z"
		},
		{
			"checksumSHA1": "gCCLZgKj2pBECowciB75JYaJRx0=",
			"path": "goji.io/pat",
			"revision": "0d89ff54b2c18c9c4ba530e32496aef902d3c6cd",
			"revisionTime": "2016-11-14T00:05:42Z"
		},
		{
			"checksumSHA1": "HiFwLEdH2hi65LxmHk2lKjA3CU8=",
			"path": "goji.io/pattern",
			"revision": "0d89ff54b2c18c9c4ba530e32496aef902d3c6cd",
			"revisionTime": "2016-11-14T00:05:42Z"
		},
		{
			"checksumSHA1": "X1NTlfcau2XcV6WtAHF6b/DECOA=",
			"path": "golang.org/x/crypto/ssh/terminal",
			"revision": "94eea52f7b742c7cbe0b03b22f0c4c8631ece122",
			"revisionTime": "2017-11-28T01:43:40Z"
		},
		{
			"checksumSHA1": "GtamqiJoL7PGHsN454AoffBFMa8=",
			"path": "golang.org/x/net/context",
			"revision": "d866cfc389cec985d6fda2859936a575a55a3ab6",
			"revisionTime": "2017-12-11T20:45:21Z"
		},
		{
			"checksumSHA1": "ZxG5VA1rB24+7Q3FIXR+YmUZ1bM=",
			"path": "golang.org/x/net/http/httpguts",
			"revision": "8d16fa6dc9a85c1cd3ed24ad08ff21cf94f10888",
			"revisionTime": "2018-04-16T22:06:43Z"
		},
		{
			"checksumSHA1": "Iv1YK4j9U0IgQl3/nu3FRjupk4I=",
			"path": "golang.org/x/net/http2",
			"revision": "d866cfc389cec985d6fda2859936a575a55a3ab6",
			"revisionTime": "2017-12-11T20:45:21Z"
		},
		{
			"checksumSHA1": "ezWhc7n/FtqkLDQKeU2JbW+80tE=",
			"path": "golang.org/x/net/http2/hpack",
			"revision": "d866cfc389cec985d6fda2859936a575a55a3ab6",
			"revisionTime": "2017-12-11T20:45:21Z"
		},
		{
			"checksumSHA1": "RcrB7tgYS/GMW4QrwVdMOTNqIU8=",
			"path": "golang.org/x/net/idna",
			"revision": "d866cfc389cec985d6fda2859936a575a55a3ab6",
			"revisionTime": "2017-12-11T20:45:21Z"
		},
		{
			"checksumSHA1": "3xyuaSNmClqG4YWC7g0isQIbUTc=",
			"path": "golang.org/x/net/lex/httplex",
			"revision": "d866cfc389cec985d6fda2859936a575a55a3ab6",
			"revisionTime": "2017-12-11T20:45:21Z"
		},
		{
			"checksumSHA1": "SIhhNXud9FKua0s3WlGPRRkDKRg=",
			"path": "golang.org/x/sys/unix",
			"revision": "8b4580aae2a0dd0c231a45d3ccb8434ff533b840",
			"revisionTime": "2017-11-30T16:26:51Z"
		},
		{
			"checksumSHA1": "riTVymIu2BFphV6UlA73Fn9tmmU=",
			"path": "golang.org/x/sys/windows",
			"revision": "8b4580aae2a0dd0c231a45d3ccb8434ff533b840",
			"revisionTime": "2017-11-30T16:26:51Z"
		},
		{
			"checksumSHA1": "CbpjEkkOeh0fdM/V8xKDdI0AA88=",
			"path": "golang.org/x/text/secure/bidirule",
			"revision": "e19ae1496984b1c655b8044a65c0300a3c878dd3",
			"revisionTime": "2017-12-24T20:31:28Z"
		},
		{
			"checksumSHA1": "ziMb9+ANGRJSSIuxYdRbA+cDRBQ=",
			"path": "golang.org/x/text/transform",
			"revision": "e19ae1496984b1c655b8044a65c0300a3c878dd3",
			"revisionTime": "2017-12-24T20:31:28Z"
		},
		{
			"checksumSHA1": "1oQpUH9BjCWlqFPDahRH+UMlYy4=",
			"path": "golang.org/x/text/unicode/bidi",
			"revision": "e19ae1496984b1c655b8044a65c0300a3c878dd3",
			"revisionTime": "2017-12-24T20:31:28Z"
		},
		{
			"checksumSHA1": "lN2xlA6Utu7tXy2iUoMF2+y9EUE=",
			"path": "golang.org/x/text/unicode/norm",
			"revision": "e19ae1496984b1c655b8044a65c0300a3c878dd3",
			"revisionTime": "2017-12-24T20:31:28Z"
		},
		{
			"checksumSHA1": "+2zgqW4XeI7g/N/QYeY7BPlHd2Y=",
			"path": "golang.org/x/text/width",
			"revision": "e19ae1496984b1c655b8044a65c0300a3c878dd3",
			"revisionTime": "2017-12-24T20:31:28Z"
		},
		{
			"checksumSHA1": "HoCvrd3hEhsFeBOdEw7cbcfyk50=",
			"path": "golang.org/x/time/rate",
			"revision": "fbb02b2291d28baffd63558aa44b4b56f178d650",
			"revisionTime": "2018-04-12T16:56:04Z"
		},
		{
			"checksumSHA1": "6f8MEU31llHM1sLM/GGH4/Qxu0A=",
			"path": "gopkg.in/inf.v0",
			"revision": "3887ee99ecf07df5b447e9b00d9c0b2adaa9f3e4",
			"revisionTime": "2015-09-11T12:57:57Z"
		},
		{
			"checksumSHA1": "fRgp9UZPllOlkPssv7frzQx4z9A=",
			"path": "gopkg.in/yaml.v2",
			"revision": "287cf08546ab5e7e37d55a84f7ed3fd1db036de5",
			"revisionTime": "2017-11-16T09:02:43Z"
		},
		{
			"checksumSHA1": "P31qiGi1eWWm1z0PnLKwDTywifA=",
			"path": "k8s.io/api/admissionregistration/v1alpha1",
			"revision": "73d903622b7391f3312dcbac6483fed484e185f8",
			"revisionTime": "2018-03-08T01:20:04Z"
		},
		{
			"checksumSHA1": "DW5FrWnxWyZVDr4FBvehzkCl+L0=",
			"path": "k8s.io/api/admissionregistration/v1beta1",
			"revision": "73d903622b7391f3312dcbac6483fed484e185f8",
			"revisionTime": "2018-03-08T01:20:04Z"
		},
		{
			"checksumSHA1": "oRwyI+CoVNn8ycBzi8kGI+bA7CY=",
			"path": "k8s.io/api/apps/v1",
			"revision": "73d903622b7391f3312dcbac6483fed484e185f8",
			"revisionTime": "2018-03-08T01:20:04Z"
		},
		{
			"checksumSHA1": "77bIQLsx4UNtZj2YOOqW82wsrdM=",
			"path": "k8s.io/api/apps/v1beta1",
			"revision": "73d903622b7391f3312dcbac6483fed484e185f8",
			"revisionTime": "2018-03-08T01:20:04Z"
		},
		{
			"checksumSHA1": "t5j91KC4jcUNNPh9T6Wq42OpL40=",
			"path": "k8s.io/api/apps/v1beta2",
			"revision": "73d903622b7391f3312dcbac6483fed484e185f8",
			"revisionTime": "2018-03-08T01:20:04Z"
		},
		{
			"checksumSHA1": "3r4M7DPwZhZ8xkZL1VZzvMwngeY=",
			"path": "k8s.io/api/authentication/v1",
			"revision": "73d903622b7391f3312dcbac6483fed484e185f8",
			"revisionTime": "2018-03-08T01:20:04Z"
		},
		{
			"checksumSHA1": "con5mQCdD+f+mV88LfwT6SmOYzI=",
			"path": "k8s.io/api/authentication/v1beta1",
			"revision": "73d903622b7391f3312dcbac6483fed484e185f8",
			"revisionTime": "2018-03-08T01:20:04Z"
		},
		{
			"checksumSHA1": "r4+WLKHYcLoRPXi9gPIXgOZnwpY=",
			"path": "k8s.io/api/authorization/v1",
			"revision": "73d903622b7391f3312dcbac6483fed484e185f8",
			"revisionTime": "2018-03-08T01:20:04Z"
		},
		{
			"checksumSHA1": "kOnjwuNPoYgR4KhRtth/POH8i/4=",
			"path": "k8s.io/api/authorization/v1beta1",
			"revision": "73d903622b7391f3312dcbac6483fed484e185f8",
			"revisionTime": "2018-03-08T01:20:04Z"
		},
		{
			"checksumSHA1": "BIcktaw94iB6NKMasLk85BmuzaY=",
			"path": "k8s.io/api/autoscaling/v1",
			"revision": "73d903622b7391f3312dcbac6483fed484e185f8",
			"revisionTime": "2018-03-08T01:20:04Z"
		},
		{
			"checksumSHA1": "KibeTb1o0STVN0M65lgldT2faaE=",
			"path": "k8s.io/api/autoscaling/v2beta1",
			"revision": "73d903622b7391f3312dcbac6483fed484e185f8",
			"revisionTime": "2018-03-08T01:20:04Z"
		},
		{
			"checksumSHA1": "W4BckLLtlF7f/Wd55FBOhmCf/Pk=",
			"path": "k8s.io/api/batch/v1",
			"revision": "73d903622b7391f3312dcbac6483fed484e185f8",
			"revisionTime": "2018-03-08T01:20:04Z"
		},
		{
			"checksumSHA1": "56pqweppJ/OxbUW9ZR9vrMSrwUE=",
			"path": "k8s.io/api/batch/v1beta1",
			"revision": "73d903622b7391f3312dcbac6483fed484e185f8",
			"revisionTime": "2018-03-08T01:20:04Z"
		},
		{
			"checksumSHA1": "MtHa2rviXVps24SqBMwm7Zhzi90=",
			"path": "k8s.io/api/batch/v2alpha1",
			"revision": "73d903622b7391f3312dcbac6483fed484e185f8",
			"revisionTime": "2018-03-08T01:20:04Z"
		},
		{
			"checksumSHA1": "m6ygr0vUwebXVjJNRUgf0d9gL50=",
			"path": "k8s.io/api/certificates/v1beta1",
			"revision": "73d903622b7391f3312dcbac6483fed484e185f8",
			"revisionTime": "2018-03-08T01:20:04Z"
		},
		{
			"checksumSHA1": "2ZJKiAukbyRsRaNdLX4bMIpPGhE=",
			"path": "k8s.io/api/core/v1",
			"revision": "73d903622b7391f3312dcbac6483fed484e185f8",
			"revisionTime": "2018-03-08T01:20:04Z"
		},
		{
			"checksumSHA1": "DrH0ATBKnTuAmNau+wpUOU0QFnU=",
			"path": "k8s.io/api/events/v1beta1",
			"revision": "73d903622b7391f3312dcbac6483fed484e185f8",
			"revisionTime": "2018-03-08T01:20:04Z"
		},
		{
			"checksumSHA1": "9iSbnrDKfi2dH9dYCTbBrds3PZg=",
			"path": "k8s.io/api/extensions/v1beta1",
			"revision": "73d903622b7391f3312dcbac6483fed484e185f8",
			"revisionTime": "2018-03-08T01:20:04Z"
		},
		{
			"checksumSHA1": "9RBHynqj0103SkXoyYMinC2+U1M=",
			"path": "k8s.io/api/networking/v1",
			"revision": "73d903622b7391f3312dcbac6483fed484e185f8",
			"revisionTime": "2018-03-08T01:20:04Z"
		},
		{
			"checksumSHA1": "GsEBGZ22n4znnoO2ARkOjLKCmuY=",
			"path": "k8s.io/api/policy/v1beta1",
			"revision": "73d903622b7391f3312dcbac6483fed484e185f8",
			"revisionTime": "2018-03-08T01:20:04Z"
		},
		{
			"checksumSHA1": "xmzpjGboEfSN252IZybrpRuZ8sg=",
			"path": "k8s.io/api/rbac/v1",
			"revision": "73d903622b7391f3312dcbac6483fed484e185f8",
			"revisionTime": "2018-03-08T01:20:04Z"
		},
		{
			"checksumSHA1": "0kCQRKMU6ngwbdjYEbCmx6BSHqU=",
			"path": "k8s.io/api/rbac/v1alpha1",
			"revision": "73d903622b7391f3312dcbac6483fed484e185f8",
			"revisionTime": "2018-03-08T01:20:04Z"
		},
		{
			"checksumSHA1": "Vqq9/qiaHcvAHK0ugD0eXTk5E50=",
			"path": "k8s.io/api/rbac/v1beta1",
			"revision": "73d903622b7391f3312dcbac6483fed484e185f8",
			"revisionTime": "2018-03-08T01:20:04Z"
		},
		{
			"checksumSHA1": "BiF608M/T96Y4IBuM56jLwBTu9A=",
			"path": "k8s.io/api/scheduling/v1alpha1",
			"revision": "73d903622b7391f3312dcbac6483fed484e185f8",
			"revisionTime": "2018-03-08T01:20:04Z"
		},
		{
			"checksumSHA1": "4t8S7PxHvWYdhcL+E+CKZNX6tQc=",
			"path": "k8s.io/api/settings/v1alpha1",
			"revision": "73d903622b7391f3312dcbac6483fed484e185f8",
			"revisionTime": "2018-03-08T01:20:04Z"
		},
		{
			"checksumSHA1": "3O7Ar1X7gSWkhEQp59mJzzkyygs=",
			"path": "k8s.io/api/storage/v1",
			"revision": "73d903622b7391f3312dcbac6483fed484e185f8",
			"revisionTime": "2018-03-08T01:20:04Z"
		},
		{
			"checksumSHA1": "NdZhXovr79/In7gQpmxVNrTbuUY=",
			"path": "k8s.io/api/storage/v1alpha1",
			"revision": "73d903622b7391f3312dcbac6483fed484e185f8",
			"revisionTime": "2018-03-08T01:20:04Z"
		},
		{
			"checksumSHA1": "RI8NGjPM07/7aqfmQ1PXCAU6G0Y=",
			"path": "k8s.io/api/storage/v1beta1",
			"revision": "73d903622b7391f3312dcbac6483fed484e185f8",
			"revisionTime": "2018-03-08T01:20:04Z"
		},
		{
			"checksumSHA1": "cPBC2sI0942bGzD1uWm64mYKh74=",
			"path": "k8s.io/apiextensions-apiserver/pkg/apis/apiextensions",
			"revision": "a83bd3db57723078a5d8a4044452d5199eb1a075",
			"revisionTime": "2018-04-27T04:24:05Z"
		},
		{
			"checksumSHA1": "7XxpiaUUpgIbeeDvM+BCp+m9ro0=",
			"path": "k8s.io/apiextensions-apiserver/pkg/apis/apiextensions/v1beta1",
			"revision": "a83bd3db57723078a5d8a4044452d5199eb1a075",
			"revisionTime": "2018-04-27T04:24:05Z"
		},
		{
			"checksumSHA1": "6dBFHYzYbQmsi+7JPK7QlgU6b70=",
			"path": "k8s.io/apiextensions-apiserver/pkg/client/clientset/clientset",
			"revision": "a83bd3db57723078a5d8a4044452d5199eb1a075",
			"revisionTime": "2018-04-27T04:24:05Z"
		},
		{
			"checksumSHA1": "DNCNLepTuA20zkcx5W+Mbml3BfE=",
			"path": "k8s.io/apiextensions-apiserver/pkg/client/clientset/clientset/scheme",
			"revision": "a83bd3db57723078a5d8a4044452d5199eb1a075",
			"revisionTime": "2018-04-27T04:24:05Z"
		},
		{
			"checksumSHA1": "JPFPoHGTRGuw42t6DzzuaDqnXuo=",
			"path": "k8s.io/apiextensions-apiserver/pkg/client/clientset/clientset/typed/apiextensions/v1beta1",
			"revision": "a83bd3db57723078a5d8a4044452d5199eb1a075",
			"revisionTime": "2018-04-27T04:24:05Z"
		},
		{
			"checksumSHA1": "kAxC6UWROH6EQu0q4x2G+3ONhHk=",
			"path": "k8s.io/apimachinery/pkg/api/errors",
			"revision": "180eddb345a5be3a157cea1c624700ad5bd27b8f",
			"revisionTime": "2017-11-27T17:38:05Z"
		},
		{
			"checksumSHA1": "3vyIG9R7G49doG6+JVL5Ym2SHwY=",
			"path": "k8s.io/apimachinery/pkg/api/meta",
			"revision": "180eddb345a5be3a157cea1c624700ad5bd27b8f",
			"revisionTime": "2017-11-27T17:38:05Z"
		},
		{
			"checksumSHA1": "91z0aoPXF27ERL1kN9RIJ+wEj2M=",
			"path": "k8s.io/apimachinery/pkg/api/resource",
			"revision": "180eddb345a5be3a157cea1c624700ad5bd27b8f",
			"revisionTime": "2017-11-27T17:38:05Z"
		},
		{
			"checksumSHA1": "CeYIqjmdSFUxD6YYAurub3eocfg=",
			"path": "k8s.io/apimachinery/pkg/apis/meta/internalversion",
			"revision": "180eddb345a5be3a157cea1c624700ad5bd27b8f",
			"revisionTime": "2017-11-27T17:38:05Z"
		},
		{
			"checksumSHA1": "GjYZS5s52ryWsVAVpSXVEjAExLk=",
			"path": "k8s.io/apimachinery/pkg/apis/meta/v1",
			"revision": "180eddb345a5be3a157cea1c624700ad5bd27b8f",
			"revisionTime": "2017-11-27T17:38:05Z"
		},
		{
			"checksumSHA1": "3e+9wbC0a2y2LA5INd0zDcjgH6g=",
			"path": "k8s.io/apimachinery/pkg/apis/meta/v1/unstructured",
			"revision": "180eddb345a5be3a157cea1c624700ad5bd27b8f",
			"revisionTime": "2017-11-27T17:38:05Z"
		},
		{
			"checksumSHA1": "nelFWmtAmzPfXwDrg1rATpn+CEE=",
			"path": "k8s.io/apimachinery/pkg/apis/meta/v1alpha1",
			"revision": "180eddb345a5be3a157cea1c624700ad5bd27b8f",
			"revisionTime": "2017-11-27T17:38:05Z"
		},
		{
<<<<<<< HEAD
			"checksumSHA1": "Fx9EglrY5/EQ5iCWQuJdI9rS8aE=",
			"path": "k8s.io/apimachinery/pkg/apis/meta/v1beta1",
			"revision": "302974c03f7e50f16561ba237db776ab93594ef6",
			"revisionTime": "2018-02-27T18:50:38Z"
=======
			"checksumSHA1": "JPIy+3B1/pq56O9sjuB9XAsT45E=",
			"path": "k8s.io/apimachinery/pkg/apis/meta/v1beta1",
			"revision": "83d7ef28e0fad5ab58a504754c1def10404d297d",
			"revisionTime": "2018-04-26T23:40:12Z"
>>>>>>> a3256626
		},
		{
			"checksumSHA1": "NlwUHr59gJrUDk6Cz/xF3vfHoBE=",
			"path": "k8s.io/apimachinery/pkg/conversion",
			"revision": "180eddb345a5be3a157cea1c624700ad5bd27b8f",
			"revisionTime": "2017-11-27T17:38:05Z"
		},
		{
			"checksumSHA1": "GA82FBmiCzVIXGUnTZtz5z5Er0s=",
			"path": "k8s.io/apimachinery/pkg/conversion/queryparams",
			"revision": "180eddb345a5be3a157cea1c624700ad5bd27b8f",
			"revisionTime": "2017-11-27T17:38:05Z"
		},
		{
			"checksumSHA1": "JKIs3haOjRLmpL0UDXfaz7QX7Sk=",
			"path": "k8s.io/apimachinery/pkg/fields",
			"revision": "180eddb345a5be3a157cea1c624700ad5bd27b8f",
			"revisionTime": "2017-11-27T17:38:05Z"
		},
		{
			"checksumSHA1": "x9rtYtjUwu8UGJqf8xG4H9cZDkA=",
			"path": "k8s.io/apimachinery/pkg/labels",
			"revision": "180eddb345a5be3a157cea1c624700ad5bd27b8f",
			"revisionTime": "2017-11-27T17:38:05Z"
		},
		{
			"checksumSHA1": "apYQhbl1nTlE7e+vWGaYxBxf+K0=",
			"path": "k8s.io/apimachinery/pkg/runtime",
			"revision": "180eddb345a5be3a157cea1c624700ad5bd27b8f",
			"revisionTime": "2017-11-27T17:38:05Z"
		},
		{
			"checksumSHA1": "sAumyh8dKLMY2RAIXEDUuv6E8OM=",
			"path": "k8s.io/apimachinery/pkg/runtime/schema",
			"revision": "180eddb345a5be3a157cea1c624700ad5bd27b8f",
			"revisionTime": "2017-11-27T17:38:05Z"
		},
		{
			"checksumSHA1": "cQTG5Vn/GcjPxQaMFHonSbN3w1M=",
			"path": "k8s.io/apimachinery/pkg/runtime/serializer",
			"revision": "180eddb345a5be3a157cea1c624700ad5bd27b8f",
			"revisionTime": "2017-11-27T17:38:05Z"
		},
		{
			"checksumSHA1": "OEoPoGrZxp8SfaOu6jb1cv5Bu2I=",
			"path": "k8s.io/apimachinery/pkg/runtime/serializer/json",
			"revision": "180eddb345a5be3a157cea1c624700ad5bd27b8f",
			"revisionTime": "2017-11-27T17:38:05Z"
		},
		{
			"checksumSHA1": "qNfaSnYQAGJUIDM9SqI8UoFJLns=",
			"path": "k8s.io/apimachinery/pkg/runtime/serializer/protobuf",
			"revision": "180eddb345a5be3a157cea1c624700ad5bd27b8f",
			"revisionTime": "2017-11-27T17:38:05Z"
		},
		{
			"checksumSHA1": "Ybpu6Yt4iipOUy9Jta4+6uADBYo=",
			"path": "k8s.io/apimachinery/pkg/runtime/serializer/recognizer",
			"revision": "180eddb345a5be3a157cea1c624700ad5bd27b8f",
			"revisionTime": "2017-11-27T17:38:05Z"
		},
		{
			"checksumSHA1": "L19ONy132+XupD1bHMCM5C/GVBs=",
			"path": "k8s.io/apimachinery/pkg/runtime/serializer/streaming",
			"revision": "180eddb345a5be3a157cea1c624700ad5bd27b8f",
			"revisionTime": "2017-11-27T17:38:05Z"
		},
		{
			"checksumSHA1": "xUZ54e4b9l/EQch7FgnR4Zevjr8=",
			"path": "k8s.io/apimachinery/pkg/runtime/serializer/versioning",
			"revision": "180eddb345a5be3a157cea1c624700ad5bd27b8f",
			"revisionTime": "2017-11-27T17:38:05Z"
		},
		{
			"checksumSHA1": "jjMq79D66L64Ku50azu5VuL6J+I=",
			"path": "k8s.io/apimachinery/pkg/selection",
			"revision": "180eddb345a5be3a157cea1c624700ad5bd27b8f",
			"revisionTime": "2017-11-27T17:38:05Z"
		},
		{
			"checksumSHA1": "bw1ACevKtvhp8qmK/V3A7+JkpAM=",
			"path": "k8s.io/apimachinery/pkg/types",
			"revision": "180eddb345a5be3a157cea1c624700ad5bd27b8f",
			"revisionTime": "2017-11-27T17:38:05Z"
		},
		{
			"checksumSHA1": "YvU2GUVsxTFzfVus4NyHU885cJU=",
			"path": "k8s.io/apimachinery/pkg/util/cache",
			"revision": "180eddb345a5be3a157cea1c624700ad5bd27b8f",
			"revisionTime": "2017-11-27T17:38:05Z"
		},
		{
			"checksumSHA1": "dK8PziypGU+TNZJ+PHljZTSpsps=",
			"path": "k8s.io/apimachinery/pkg/util/clock",
			"revision": "180eddb345a5be3a157cea1c624700ad5bd27b8f",
			"revisionTime": "2017-11-27T17:38:05Z"
		},
		{
			"checksumSHA1": "5eGDfwJaAMQwA+1ljois9Vs0BDc=",
			"path": "k8s.io/apimachinery/pkg/util/diff",
			"revision": "180eddb345a5be3a157cea1c624700ad5bd27b8f",
			"revisionTime": "2017-11-27T17:38:05Z"
		},
		{
			"checksumSHA1": "Jd2ZDrgkxdr7R9XohVdZmOWihbw=",
			"path": "k8s.io/apimachinery/pkg/util/errors",
			"revision": "180eddb345a5be3a157cea1c624700ad5bd27b8f",
			"revisionTime": "2017-11-27T17:38:05Z"
		},
		{
			"checksumSHA1": "HSGH6DTZjpFn0nW6BCLbQE+fk6k=",
			"path": "k8s.io/apimachinery/pkg/util/framer",
			"revision": "180eddb345a5be3a157cea1c624700ad5bd27b8f",
			"revisionTime": "2017-11-27T17:38:05Z"
		},
		{
			"checksumSHA1": "RRDMwpjGIkOTLMyubRLJmapE+Ek=",
			"path": "k8s.io/apimachinery/pkg/util/intstr",
			"revision": "180eddb345a5be3a157cea1c624700ad5bd27b8f",
			"revisionTime": "2017-11-27T17:38:05Z"
		},
		{
			"checksumSHA1": "osSiPaBtsvLPzh73uGFIRtIdTds=",
			"path": "k8s.io/apimachinery/pkg/util/json",
			"revision": "180eddb345a5be3a157cea1c624700ad5bd27b8f",
			"revisionTime": "2017-11-27T17:38:05Z"
		},
		{
			"checksumSHA1": "YmbKtEqZtOSrnfPwvJvUVgmHUkQ=",
			"path": "k8s.io/apimachinery/pkg/util/mergepatch",
			"revision": "180eddb345a5be3a157cea1c624700ad5bd27b8f",
			"revisionTime": "2017-11-27T17:38:05Z"
		},
		{
			"checksumSHA1": "kxdjwhRnxHHLBBqfgasjlSSsubM=",
			"path": "k8s.io/apimachinery/pkg/util/net",
			"revision": "180eddb345a5be3a157cea1c624700ad5bd27b8f",
			"revisionTime": "2017-11-27T17:38:05Z"
		},
		{
			"checksumSHA1": "geDTFhVkWXa5MnhuJ/AAYLGgq3I=",
			"path": "k8s.io/apimachinery/pkg/util/runtime",
			"revision": "180eddb345a5be3a157cea1c624700ad5bd27b8f",
			"revisionTime": "2017-11-27T17:38:05Z"
		},
		{
			"checksumSHA1": "2p066REe+o1932lveLsySRedt9E=",
			"path": "k8s.io/apimachinery/pkg/util/sets",
			"revision": "180eddb345a5be3a157cea1c624700ad5bd27b8f",
			"revisionTime": "2017-11-27T17:38:05Z"
		},
		{
			"checksumSHA1": "aaylb85KYFjaR6s3ccrFUFBTIpI=",
			"path": "k8s.io/apimachinery/pkg/util/strategicpatch",
			"revision": "180eddb345a5be3a157cea1c624700ad5bd27b8f",
			"revisionTime": "2017-11-27T17:38:05Z"
		},
		{
			"checksumSHA1": "k60MqyoSBev3Ybs/G297aRv8uA0=",
			"path": "k8s.io/apimachinery/pkg/util/validation",
			"revision": "180eddb345a5be3a157cea1c624700ad5bd27b8f",
			"revisionTime": "2017-11-27T17:38:05Z"
		},
		{
			"checksumSHA1": "QmUaaalnjN+2cYMB5Ycf4ia93C0=",
			"path": "k8s.io/apimachinery/pkg/util/validation/field",
			"revision": "180eddb345a5be3a157cea1c624700ad5bd27b8f",
			"revisionTime": "2017-11-27T17:38:05Z"
		},
		{
			"checksumSHA1": "YudUrts7DUXaHq+Y1euWfIuOwBg=",
			"path": "k8s.io/apimachinery/pkg/util/wait",
			"revision": "180eddb345a5be3a157cea1c624700ad5bd27b8f",
			"revisionTime": "2017-11-27T17:38:05Z"
		},
		{
			"checksumSHA1": "yTo2L0dSdCN1Dr6c3IQ5hh70nEg=",
			"path": "k8s.io/apimachinery/pkg/util/yaml",
			"revision": "180eddb345a5be3a157cea1c624700ad5bd27b8f",
			"revisionTime": "2017-11-27T17:38:05Z"
		},
		{
			"checksumSHA1": "EuqAkTwZIcIu01GoQXO/agISKCY=",
			"path": "k8s.io/apimachinery/pkg/version",
			"revision": "180eddb345a5be3a157cea1c624700ad5bd27b8f",
			"revisionTime": "2017-11-27T17:38:05Z"
		},
		{
			"checksumSHA1": "1eDQp3ZIUx9JVP/77rfVMTFY/gE=",
			"path": "k8s.io/apimachinery/pkg/watch",
			"revision": "180eddb345a5be3a157cea1c624700ad5bd27b8f",
			"revisionTime": "2017-11-27T17:38:05Z"
		},
		{
			"checksumSHA1": "UumHxGobjKgOKy7HEyH20kWWgSc=",
			"path": "k8s.io/apimachinery/third_party/forked/golang/json",
			"revision": "180eddb345a5be3a157cea1c624700ad5bd27b8f",
			"revisionTime": "2017-11-27T17:38:05Z"
		},
		{
			"checksumSHA1": "s35dSpFQP7xMIF/+fEFgJSD0h4o=",
			"path": "k8s.io/apimachinery/third_party/forked/golang/reflect",
			"revision": "180eddb345a5be3a157cea1c624700ad5bd27b8f",
			"revisionTime": "2017-11-27T17:38:05Z"
		},
		{
			"checksumSHA1": "7RNvyFGefWWU2l6lXFI/a9V77bs=",
			"path": "k8s.io/client-go/discovery",
			"revision": "23781f4d6632d88e869066eaebb743857aa1ef9b",
			"revisionTime": "2018-03-27T02:48:35Z"
		},
		{
			"checksumSHA1": "l7PvP57JFzgjilbQ10c4pgw/O3c=",
			"path": "k8s.io/client-go/discovery/fake",
			"revision": "23781f4d6632d88e869066eaebb743857aa1ef9b",
			"revisionTime": "2018-03-27T02:48:35Z"
		},
		{
			"checksumSHA1": "NhMrvg2f9DOTwFdQbqRCEkdNJPA=",
			"path": "k8s.io/client-go/informers",
			"revision": "23781f4d6632d88e869066eaebb743857aa1ef9b",
			"revisionTime": "2018-03-27T02:48:35Z"
		},
		{
			"checksumSHA1": "OS4vy+1nXVcm3pRzSbx9JPr8brk=",
			"path": "k8s.io/client-go/informers/admissionregistration",
			"revision": "23781f4d6632d88e869066eaebb743857aa1ef9b",
			"revisionTime": "2018-03-27T02:48:35Z"
		},
		{
			"checksumSHA1": "Alt7Vmw+ms4zOgr7bauvt2EZDa4=",
			"path": "k8s.io/client-go/informers/admissionregistration/v1alpha1",
			"revision": "23781f4d6632d88e869066eaebb743857aa1ef9b",
			"revisionTime": "2018-03-27T02:48:35Z"
		},
		{
			"checksumSHA1": "UmtYdRzYO366V98HBtXzlFg/r5c=",
			"path": "k8s.io/client-go/informers/admissionregistration/v1beta1",
			"revision": "23781f4d6632d88e869066eaebb743857aa1ef9b",
			"revisionTime": "2018-03-27T02:48:35Z"
		},
		{
			"checksumSHA1": "EU7+ZMAUwrQEXKOPfGJ+Ku+x8ng=",
			"path": "k8s.io/client-go/informers/apps",
			"revision": "23781f4d6632d88e869066eaebb743857aa1ef9b",
			"revisionTime": "2018-03-27T02:48:35Z"
		},
		{
			"checksumSHA1": "dWzOOGEEBYCkXeu8gfKfpgjwUVw=",
			"path": "k8s.io/client-go/informers/apps/v1",
			"revision": "23781f4d6632d88e869066eaebb743857aa1ef9b",
			"revisionTime": "2018-03-27T02:48:35Z"
		},
		{
			"checksumSHA1": "F05e/1BnIVU01J+qc5gYatTmteM=",
			"path": "k8s.io/client-go/informers/apps/v1beta1",
			"revision": "23781f4d6632d88e869066eaebb743857aa1ef9b",
			"revisionTime": "2018-03-27T02:48:35Z"
		},
		{
			"checksumSHA1": "A+M0o+hTklA/0QAmt2sZyFlJHsc=",
			"path": "k8s.io/client-go/informers/apps/v1beta2",
			"revision": "23781f4d6632d88e869066eaebb743857aa1ef9b",
			"revisionTime": "2018-03-27T02:48:35Z"
		},
		{
			"checksumSHA1": "xmynCYOf7Pfa14FVTz7n+LdRs1s=",
			"path": "k8s.io/client-go/informers/autoscaling",
			"revision": "23781f4d6632d88e869066eaebb743857aa1ef9b",
			"revisionTime": "2018-03-27T02:48:35Z"
		},
		{
			"checksumSHA1": "TicGk1PJtz6VjaZqhCx0xOLQrgE=",
			"path": "k8s.io/client-go/informers/autoscaling/v1",
			"revision": "23781f4d6632d88e869066eaebb743857aa1ef9b",
			"revisionTime": "2018-03-27T02:48:35Z"
		},
		{
			"checksumSHA1": "x65QIwBKC9HTntYkEeUCEAcDo0M=",
			"path": "k8s.io/client-go/informers/autoscaling/v2beta1",
			"revision": "23781f4d6632d88e869066eaebb743857aa1ef9b",
			"revisionTime": "2018-03-27T02:48:35Z"
		},
		{
			"checksumSHA1": "QQBCHAa7AD9knobOLPTIxy4p970=",
			"path": "k8s.io/client-go/informers/batch",
			"revision": "23781f4d6632d88e869066eaebb743857aa1ef9b",
			"revisionTime": "2018-03-27T02:48:35Z"
		},
		{
			"checksumSHA1": "Fgh0QIy7lbNR2g5RIPJcPdCbfFo=",
			"path": "k8s.io/client-go/informers/batch/v1",
			"revision": "23781f4d6632d88e869066eaebb743857aa1ef9b",
			"revisionTime": "2018-03-27T02:48:35Z"
		},
		{
			"checksumSHA1": "03L5kYyftI7Mye3mOJsoBIUpS6M=",
			"path": "k8s.io/client-go/informers/batch/v1beta1",
			"revision": "23781f4d6632d88e869066eaebb743857aa1ef9b",
			"revisionTime": "2018-03-27T02:48:35Z"
		},
		{
			"checksumSHA1": "DGaB7nKmpIvVCgcXY+NQRN60cqM=",
			"path": "k8s.io/client-go/informers/batch/v2alpha1",
			"revision": "23781f4d6632d88e869066eaebb743857aa1ef9b",
			"revisionTime": "2018-03-27T02:48:35Z"
		},
		{
			"checksumSHA1": "O3qz/qWjjx529dTUrdDqTDcGQN4=",
			"path": "k8s.io/client-go/informers/certificates",
			"revision": "23781f4d6632d88e869066eaebb743857aa1ef9b",
			"revisionTime": "2018-03-27T02:48:35Z"
		},
		{
			"checksumSHA1": "OeE9aaCtUeHquP8bY2+Ji+s5mHk=",
			"path": "k8s.io/client-go/informers/certificates/v1beta1",
			"revision": "23781f4d6632d88e869066eaebb743857aa1ef9b",
			"revisionTime": "2018-03-27T02:48:35Z"
		},
		{
			"checksumSHA1": "viy835Iz2cHuyJQIZQr52mcqEL8=",
			"path": "k8s.io/client-go/informers/core",
			"revision": "23781f4d6632d88e869066eaebb743857aa1ef9b",
			"revisionTime": "2018-03-27T02:48:35Z"
		},
		{
			"checksumSHA1": "mayx3NZLmw291CfYWHdG8IhIKt4=",
			"path": "k8s.io/client-go/informers/core/v1",
			"revision": "23781f4d6632d88e869066eaebb743857aa1ef9b",
			"revisionTime": "2018-03-27T02:48:35Z"
		},
		{
			"checksumSHA1": "M6GXmPtGVUHcTGJAarnCqSbBj7Q=",
			"path": "k8s.io/client-go/informers/events",
			"revision": "23781f4d6632d88e869066eaebb743857aa1ef9b",
			"revisionTime": "2018-03-27T02:48:35Z"
		},
		{
			"checksumSHA1": "KdsYUGiE2WzMvm53wwJhoFnlSR0=",
			"path": "k8s.io/client-go/informers/events/v1beta1",
			"revision": "23781f4d6632d88e869066eaebb743857aa1ef9b",
			"revisionTime": "2018-03-27T02:48:35Z"
		},
		{
			"checksumSHA1": "1JNe3PDXD3qPT5v6TY1c4m7e+PY=",
			"path": "k8s.io/client-go/informers/extensions",
			"revision": "23781f4d6632d88e869066eaebb743857aa1ef9b",
			"revisionTime": "2018-03-27T02:48:35Z"
		},
		{
			"checksumSHA1": "hOK1o7ETnYRFNpncbHpAlM6CED8=",
			"path": "k8s.io/client-go/informers/extensions/v1beta1",
			"revision": "23781f4d6632d88e869066eaebb743857aa1ef9b",
			"revisionTime": "2018-03-27T02:48:35Z"
		},
		{
			"checksumSHA1": "QhceEna7vl8Ud/v1vGVK11Flm8o=",
			"path": "k8s.io/client-go/informers/internalinterfaces",
			"revision": "23781f4d6632d88e869066eaebb743857aa1ef9b",
			"revisionTime": "2018-03-27T02:48:35Z"
		},
		{
			"checksumSHA1": "C1AVsUGL1jG0dKGgUWQjlgpv+m4=",
			"path": "k8s.io/client-go/informers/networking",
			"revision": "23781f4d6632d88e869066eaebb743857aa1ef9b",
			"revisionTime": "2018-03-27T02:48:35Z"
		},
		{
			"checksumSHA1": "YbBpSBo20MQ+X3EMplJNqsROPDs=",
			"path": "k8s.io/client-go/informers/networking/v1",
			"revision": "23781f4d6632d88e869066eaebb743857aa1ef9b",
			"revisionTime": "2018-03-27T02:48:35Z"
		},
		{
			"checksumSHA1": "s6A1+69xUIOwPrRNjt0dvGfkcnU=",
			"path": "k8s.io/client-go/informers/policy",
			"revision": "23781f4d6632d88e869066eaebb743857aa1ef9b",
			"revisionTime": "2018-03-27T02:48:35Z"
		},
		{
			"checksumSHA1": "Uc9oU68LrXyZvOS38+BdC2woUbM=",
			"path": "k8s.io/client-go/informers/policy/v1beta1",
			"revision": "23781f4d6632d88e869066eaebb743857aa1ef9b",
			"revisionTime": "2018-03-27T02:48:35Z"
		},
		{
			"checksumSHA1": "XzwNKIaP/AurGXWygocPEDIY/Jw=",
			"path": "k8s.io/client-go/informers/rbac",
			"revision": "23781f4d6632d88e869066eaebb743857aa1ef9b",
			"revisionTime": "2018-03-27T02:48:35Z"
		},
		{
			"checksumSHA1": "kzU3DxXHBbDcjxXR3hNMVtkCx48=",
			"path": "k8s.io/client-go/informers/rbac/v1",
			"revision": "23781f4d6632d88e869066eaebb743857aa1ef9b",
			"revisionTime": "2018-03-27T02:48:35Z"
		},
		{
			"checksumSHA1": "PxpOpmSN2cVqScgpuq/F3wwuwyk=",
			"path": "k8s.io/client-go/informers/rbac/v1alpha1",
			"revision": "23781f4d6632d88e869066eaebb743857aa1ef9b",
			"revisionTime": "2018-03-27T02:48:35Z"
		},
		{
			"checksumSHA1": "HX4mYQJ4uCeayJ47Aaz7Snw2r+w=",
			"path": "k8s.io/client-go/informers/rbac/v1beta1",
			"revision": "23781f4d6632d88e869066eaebb743857aa1ef9b",
			"revisionTime": "2018-03-27T02:48:35Z"
		},
		{
			"checksumSHA1": "EgOezdG2CC23pSrOVjEebE13Uyo=",
			"path": "k8s.io/client-go/informers/scheduling",
			"revision": "23781f4d6632d88e869066eaebb743857aa1ef9b",
			"revisionTime": "2018-03-27T02:48:35Z"
		},
		{
			"checksumSHA1": "I7az/I7LstGDz+8R0OqZq30PVP0=",
			"path": "k8s.io/client-go/informers/scheduling/v1alpha1",
			"revision": "23781f4d6632d88e869066eaebb743857aa1ef9b",
			"revisionTime": "2018-03-27T02:48:35Z"
		},
		{
			"checksumSHA1": "l1yEGM1LBZBftijRJNCL+b1AeIg=",
			"path": "k8s.io/client-go/informers/settings",
			"revision": "23781f4d6632d88e869066eaebb743857aa1ef9b",
			"revisionTime": "2018-03-27T02:48:35Z"
		},
		{
			"checksumSHA1": "wuWHuD6lnH7T9EKNT8JhBiY7y+E=",
			"path": "k8s.io/client-go/informers/settings/v1alpha1",
			"revision": "23781f4d6632d88e869066eaebb743857aa1ef9b",
			"revisionTime": "2018-03-27T02:48:35Z"
		},
		{
			"checksumSHA1": "f4bhslT1I0qOk/rnzLfvhJ+9rNc=",
			"path": "k8s.io/client-go/informers/storage",
			"revision": "23781f4d6632d88e869066eaebb743857aa1ef9b",
			"revisionTime": "2018-03-27T02:48:35Z"
		},
		{
			"checksumSHA1": "9gYEcSvPlv2Aj86Zoj0690pSHN0=",
			"path": "k8s.io/client-go/informers/storage/v1",
			"revision": "23781f4d6632d88e869066eaebb743857aa1ef9b",
			"revisionTime": "2018-03-27T02:48:35Z"
		},
		{
			"checksumSHA1": "ue9CePahcqZs4cie/e/7ly71kWk=",
			"path": "k8s.io/client-go/informers/storage/v1alpha1",
			"revision": "23781f4d6632d88e869066eaebb743857aa1ef9b",
			"revisionTime": "2018-03-27T02:48:35Z"
		},
		{
			"checksumSHA1": "QWBHas4l5UgRpdrRHTATHRoxI8g=",
			"path": "k8s.io/client-go/informers/storage/v1beta1",
			"revision": "23781f4d6632d88e869066eaebb743857aa1ef9b",
			"revisionTime": "2018-03-27T02:48:35Z"
		},
		{
			"checksumSHA1": "HqB7qfapcv3mkbxdNSqxqdmA6ls=",
			"path": "k8s.io/client-go/kubernetes",
			"revision": "23781f4d6632d88e869066eaebb743857aa1ef9b",
			"revisionTime": "2018-03-27T02:48:35Z"
		},
		{
			"checksumSHA1": "yvUdVQcE33FUggkmXluZ0Dpr0I4=",
			"path": "k8s.io/client-go/kubernetes/fake",
			"revision": "23781f4d6632d88e869066eaebb743857aa1ef9b",
			"revisionTime": "2018-03-27T02:48:35Z"
		},
		{
			"checksumSHA1": "8kFm9W1mCcLhiN74E0D5+mRAGLk=",
			"path": "k8s.io/client-go/kubernetes/scheme",
			"revision": "23781f4d6632d88e869066eaebb743857aa1ef9b",
			"revisionTime": "2018-03-27T02:48:35Z"
		},
		{
			"checksumSHA1": "TJiXC2qqZWJMBKu42v6wLb9BXj8=",
			"path": "k8s.io/client-go/kubernetes/typed/admissionregistration/v1alpha1",
			"revision": "23781f4d6632d88e869066eaebb743857aa1ef9b",
			"revisionTime": "2018-03-27T02:48:35Z"
		},
		{
			"checksumSHA1": "KfkvbeRW//R5QCP1gml4UN0txSM=",
			"path": "k8s.io/client-go/kubernetes/typed/admissionregistration/v1alpha1/fake",
			"revision": "23781f4d6632d88e869066eaebb743857aa1ef9b",
			"revisionTime": "2018-03-27T02:48:35Z"
		},
		{
			"checksumSHA1": "uYwHdJkD3CdX1CmOZ3DGsTwKQGw=",
			"path": "k8s.io/client-go/kubernetes/typed/admissionregistration/v1beta1",
			"revision": "23781f4d6632d88e869066eaebb743857aa1ef9b",
			"revisionTime": "2018-03-27T02:48:35Z"
		},
		{
			"checksumSHA1": "TgpFkk+emZOtfIwgE5XxTt5y6hM=",
			"path": "k8s.io/client-go/kubernetes/typed/admissionregistration/v1beta1/fake",
			"revision": "23781f4d6632d88e869066eaebb743857aa1ef9b",
			"revisionTime": "2018-03-27T02:48:35Z"
		},
		{
			"checksumSHA1": "pPnuQZuA9NAb5jX0Cay7vxDM0Ek=",
			"path": "k8s.io/client-go/kubernetes/typed/apps/v1",
			"revision": "23781f4d6632d88e869066eaebb743857aa1ef9b",
			"revisionTime": "2018-03-27T02:48:35Z"
		},
		{
			"checksumSHA1": "1jg3txnT+Jgo3Srgwvyp2O1XixY=",
			"path": "k8s.io/client-go/kubernetes/typed/apps/v1/fake",
			"revision": "23781f4d6632d88e869066eaebb743857aa1ef9b",
			"revisionTime": "2018-03-27T02:48:35Z"
		},
		{
			"checksumSHA1": "vLxfnEMKNOQaT44CYO7Wzqvby0o=",
			"path": "k8s.io/client-go/kubernetes/typed/apps/v1beta1",
			"revision": "23781f4d6632d88e869066eaebb743857aa1ef9b",
			"revisionTime": "2018-03-27T02:48:35Z"
		},
		{
			"checksumSHA1": "20ejPtUQ847i7JQSE4uJfANa148=",
			"path": "k8s.io/client-go/kubernetes/typed/apps/v1beta1/fake",
			"revision": "23781f4d6632d88e869066eaebb743857aa1ef9b",
			"revisionTime": "2018-03-27T02:48:35Z"
		},
		{
			"checksumSHA1": "TJxyHvFEXWv2Uza9qt44bBXUcao=",
			"path": "k8s.io/client-go/kubernetes/typed/apps/v1beta2",
			"revision": "23781f4d6632d88e869066eaebb743857aa1ef9b",
			"revisionTime": "2018-03-27T02:48:35Z"
		},
		{
			"checksumSHA1": "fZo5bDouQiNV1mhzmV65J0VQ990=",
			"path": "k8s.io/client-go/kubernetes/typed/apps/v1beta2/fake",
			"revision": "23781f4d6632d88e869066eaebb743857aa1ef9b",
			"revisionTime": "2018-03-27T02:48:35Z"
		},
		{
			"checksumSHA1": "9dE9na6gcQ6OFZ4ba3DpTdOmnMA=",
			"path": "k8s.io/client-go/kubernetes/typed/authentication/v1",
			"revision": "23781f4d6632d88e869066eaebb743857aa1ef9b",
			"revisionTime": "2018-03-27T02:48:35Z"
		},
		{
			"checksumSHA1": "GGxf61QDNp8mx58yykRrcvVM1bU=",
			"path": "k8s.io/client-go/kubernetes/typed/authentication/v1/fake",
			"revision": "23781f4d6632d88e869066eaebb743857aa1ef9b",
			"revisionTime": "2018-03-27T02:48:35Z"
		},
		{
			"checksumSHA1": "gdWXtfcPDpEKzcj4N0gRiQDH+xs=",
			"path": "k8s.io/client-go/kubernetes/typed/authentication/v1beta1",
			"revision": "23781f4d6632d88e869066eaebb743857aa1ef9b",
			"revisionTime": "2018-03-27T02:48:35Z"
		},
		{
			"checksumSHA1": "jtVeY3wYLpgaNNmWwQ6GEa5kD+s=",
			"path": "k8s.io/client-go/kubernetes/typed/authentication/v1beta1/fake",
			"revision": "23781f4d6632d88e869066eaebb743857aa1ef9b",
			"revisionTime": "2018-03-27T02:48:35Z"
		},
		{
			"checksumSHA1": "cNV8KnbF+PnUYLyOe+nuTJwtGEs=",
			"path": "k8s.io/client-go/kubernetes/typed/authorization/v1",
			"revision": "23781f4d6632d88e869066eaebb743857aa1ef9b",
			"revisionTime": "2018-03-27T02:48:35Z"
		},
		{
			"checksumSHA1": "+WvsP6aAdSt/FzgAeCQZoO3WljU=",
			"path": "k8s.io/client-go/kubernetes/typed/authorization/v1/fake",
			"revision": "23781f4d6632d88e869066eaebb743857aa1ef9b",
			"revisionTime": "2018-03-27T02:48:35Z"
		},
		{
			"checksumSHA1": "SfKTjulrdO/YvMlhKzE7n8zofWU=",
			"path": "k8s.io/client-go/kubernetes/typed/authorization/v1beta1",
			"revision": "23781f4d6632d88e869066eaebb743857aa1ef9b",
			"revisionTime": "2018-03-27T02:48:35Z"
		},
		{
			"checksumSHA1": "w7LE8HVVVnIFKNc5B+P8zhjMAVo=",
			"path": "k8s.io/client-go/kubernetes/typed/authorization/v1beta1/fake",
			"revision": "23781f4d6632d88e869066eaebb743857aa1ef9b",
			"revisionTime": "2018-03-27T02:48:35Z"
		},
		{
			"checksumSHA1": "0MnmUUzXO+QznXdZpT83WDX/RBI=",
			"path": "k8s.io/client-go/kubernetes/typed/autoscaling/v1",
			"revision": "23781f4d6632d88e869066eaebb743857aa1ef9b",
			"revisionTime": "2018-03-27T02:48:35Z"
		},
		{
			"checksumSHA1": "PrjBQhrZHsSVqBxrNB6800qDOgs=",
			"path": "k8s.io/client-go/kubernetes/typed/autoscaling/v1/fake",
			"revision": "23781f4d6632d88e869066eaebb743857aa1ef9b",
			"revisionTime": "2018-03-27T02:48:35Z"
		},
		{
			"checksumSHA1": "TeX1fHYJbF07DlkcDwCncUGrObE=",
			"path": "k8s.io/client-go/kubernetes/typed/autoscaling/v2beta1",
			"revision": "23781f4d6632d88e869066eaebb743857aa1ef9b",
			"revisionTime": "2018-03-27T02:48:35Z"
		},
		{
			"checksumSHA1": "od1FDeMBQ7q/R5qSdvxOx0mliSU=",
			"path": "k8s.io/client-go/kubernetes/typed/autoscaling/v2beta1/fake",
			"revision": "23781f4d6632d88e869066eaebb743857aa1ef9b",
			"revisionTime": "2018-03-27T02:48:35Z"
		},
		{
			"checksumSHA1": "YoCRAD53jLllZf1XL5EdECOvKB8=",
			"path": "k8s.io/client-go/kubernetes/typed/batch/v1",
			"revision": "23781f4d6632d88e869066eaebb743857aa1ef9b",
			"revisionTime": "2018-03-27T02:48:35Z"
		},
		{
			"checksumSHA1": "R28HP/W/RypcO8gNgB3bklE79e8=",
			"path": "k8s.io/client-go/kubernetes/typed/batch/v1/fake",
			"revision": "23781f4d6632d88e869066eaebb743857aa1ef9b",
			"revisionTime": "2018-03-27T02:48:35Z"
		},
		{
			"checksumSHA1": "J+vijtd2K1Dfh90yNiQMmWQ/5BA=",
			"path": "k8s.io/client-go/kubernetes/typed/batch/v1beta1",
			"revision": "23781f4d6632d88e869066eaebb743857aa1ef9b",
			"revisionTime": "2018-03-27T02:48:35Z"
		},
		{
			"checksumSHA1": "c6BFZwIfO07Iz4mwd3seJnUcbeo=",
			"path": "k8s.io/client-go/kubernetes/typed/batch/v1beta1/fake",
			"revision": "23781f4d6632d88e869066eaebb743857aa1ef9b",
			"revisionTime": "2018-03-27T02:48:35Z"
		},
		{
			"checksumSHA1": "ZVTjpRMzGixk5ytOOYhS/g2ph88=",
			"path": "k8s.io/client-go/kubernetes/typed/batch/v2alpha1",
			"revision": "23781f4d6632d88e869066eaebb743857aa1ef9b",
			"revisionTime": "2018-03-27T02:48:35Z"
		},
		{
			"checksumSHA1": "VGFZifmg6jtIrXDn6AwFolrsXC4=",
			"path": "k8s.io/client-go/kubernetes/typed/batch/v2alpha1/fake",
			"revision": "23781f4d6632d88e869066eaebb743857aa1ef9b",
			"revisionTime": "2018-03-27T02:48:35Z"
		},
		{
			"checksumSHA1": "gfm1rpDjNpv82Z2BETd8hYV1tzU=",
			"path": "k8s.io/client-go/kubernetes/typed/certificates/v1beta1",
			"revision": "23781f4d6632d88e869066eaebb743857aa1ef9b",
			"revisionTime": "2018-03-27T02:48:35Z"
		},
		{
			"checksumSHA1": "Dhr4WJ8DuQoYBVV/vA6qNo/7ed0=",
			"path": "k8s.io/client-go/kubernetes/typed/certificates/v1beta1/fake",
			"revision": "23781f4d6632d88e869066eaebb743857aa1ef9b",
			"revisionTime": "2018-03-27T02:48:35Z"
		},
		{
			"checksumSHA1": "ozG4cdyivAg8Z3XmeN9LCGvVUMM=",
			"path": "k8s.io/client-go/kubernetes/typed/core/v1",
			"revision": "23781f4d6632d88e869066eaebb743857aa1ef9b",
			"revisionTime": "2018-03-27T02:48:35Z"
		},
		{
			"checksumSHA1": "OdHzR3s9ve/pucytREF+FsxxIf8=",
			"path": "k8s.io/client-go/kubernetes/typed/core/v1/fake",
			"revision": "23781f4d6632d88e869066eaebb743857aa1ef9b",
			"revisionTime": "2018-03-27T02:48:35Z"
		},
		{
			"checksumSHA1": "yCLdTs2zifFVcCptmunAk5GtjIg=",
			"path": "k8s.io/client-go/kubernetes/typed/events/v1beta1",
			"revision": "23781f4d6632d88e869066eaebb743857aa1ef9b",
			"revisionTime": "2018-03-27T02:48:35Z"
		},
		{
			"checksumSHA1": "cZFQRERUE1vhip1fh+wmWvkb104=",
			"path": "k8s.io/client-go/kubernetes/typed/events/v1beta1/fake",
			"revision": "23781f4d6632d88e869066eaebb743857aa1ef9b",
			"revisionTime": "2018-03-27T02:48:35Z"
		},
		{
			"checksumSHA1": "G4I5mVMndHYVdsQUih/ppGx3SAc=",
			"path": "k8s.io/client-go/kubernetes/typed/extensions/v1beta1",
			"revision": "23781f4d6632d88e869066eaebb743857aa1ef9b",
			"revisionTime": "2018-03-27T02:48:35Z"
		},
		{
			"checksumSHA1": "+5F05DoH/EkT3dpFMBTd36SEM2A=",
			"path": "k8s.io/client-go/kubernetes/typed/extensions/v1beta1/fake",
			"revision": "23781f4d6632d88e869066eaebb743857aa1ef9b",
			"revisionTime": "2018-03-27T02:48:35Z"
		},
		{
			"checksumSHA1": "cH9xEiHmVMcydEJVquMRbLl4wjk=",
			"path": "k8s.io/client-go/kubernetes/typed/networking/v1",
			"revision": "23781f4d6632d88e869066eaebb743857aa1ef9b",
			"revisionTime": "2018-03-27T02:48:35Z"
		},
		{
			"checksumSHA1": "JscnZ1AA29Wzy+hkOblNa+9Ok9Y=",
			"path": "k8s.io/client-go/kubernetes/typed/networking/v1/fake",
			"revision": "23781f4d6632d88e869066eaebb743857aa1ef9b",
			"revisionTime": "2018-03-27T02:48:35Z"
		},
		{
			"checksumSHA1": "XHhSRS/mjy34wBvFFjVqwp08ZBw=",
			"path": "k8s.io/client-go/kubernetes/typed/policy/v1beta1",
			"revision": "23781f4d6632d88e869066eaebb743857aa1ef9b",
			"revisionTime": "2018-03-27T02:48:35Z"
		},
		{
			"checksumSHA1": "8GliAjpylLBDiP8jBQA/s/t1XJ0=",
			"path": "k8s.io/client-go/kubernetes/typed/policy/v1beta1/fake",
			"revision": "23781f4d6632d88e869066eaebb743857aa1ef9b",
			"revisionTime": "2018-03-27T02:48:35Z"
		},
		{
			"checksumSHA1": "sYc6NWJwRJdGtwnTUU43MoF1+lI=",
			"path": "k8s.io/client-go/kubernetes/typed/rbac/v1",
			"revision": "23781f4d6632d88e869066eaebb743857aa1ef9b",
			"revisionTime": "2018-03-27T02:48:35Z"
		},
		{
			"checksumSHA1": "JqjSxEVD/B8DK2LGppE8uXWxpzM=",
			"path": "k8s.io/client-go/kubernetes/typed/rbac/v1/fake",
			"revision": "23781f4d6632d88e869066eaebb743857aa1ef9b",
			"revisionTime": "2018-03-27T02:48:35Z"
		},
		{
			"checksumSHA1": "VWvnoNN959tURltD+dHTw95RKTA=",
			"path": "k8s.io/client-go/kubernetes/typed/rbac/v1alpha1",
			"revision": "23781f4d6632d88e869066eaebb743857aa1ef9b",
			"revisionTime": "2018-03-27T02:48:35Z"
		},
		{
			"checksumSHA1": "20tOU36rAYsO05EyiSin0Upzlss=",
			"path": "k8s.io/client-go/kubernetes/typed/rbac/v1alpha1/fake",
			"revision": "23781f4d6632d88e869066eaebb743857aa1ef9b",
			"revisionTime": "2018-03-27T02:48:35Z"
		},
		{
			"checksumSHA1": "mJMxj5Bn1dBrGe8qOivVM4F0oPw=",
			"path": "k8s.io/client-go/kubernetes/typed/rbac/v1beta1",
			"revision": "23781f4d6632d88e869066eaebb743857aa1ef9b",
			"revisionTime": "2018-03-27T02:48:35Z"
		},
		{
			"checksumSHA1": "Z6GY6l5sciWuDY/w+tntUj8ye/4=",
			"path": "k8s.io/client-go/kubernetes/typed/rbac/v1beta1/fake",
			"revision": "23781f4d6632d88e869066eaebb743857aa1ef9b",
			"revisionTime": "2018-03-27T02:48:35Z"
		},
		{
			"checksumSHA1": "bFrkQzt25uiXHik7k7W8y0hG0Cs=",
			"path": "k8s.io/client-go/kubernetes/typed/scheduling/v1alpha1",
			"revision": "23781f4d6632d88e869066eaebb743857aa1ef9b",
			"revisionTime": "2018-03-27T02:48:35Z"
		},
		{
			"checksumSHA1": "jLs9iyF2qUd/9MYyZ/DeOVsaUnY=",
			"path": "k8s.io/client-go/kubernetes/typed/scheduling/v1alpha1/fake",
			"revision": "23781f4d6632d88e869066eaebb743857aa1ef9b",
			"revisionTime": "2018-03-27T02:48:35Z"
		},
		{
			"checksumSHA1": "38ItXqnMMgL052utmqfdS5ugopg=",
			"path": "k8s.io/client-go/kubernetes/typed/settings/v1alpha1",
			"revision": "23781f4d6632d88e869066eaebb743857aa1ef9b",
			"revisionTime": "2018-03-27T02:48:35Z"
		},
		{
			"checksumSHA1": "9d6jnmVWntLS29E4uID2xCG0/QM=",
			"path": "k8s.io/client-go/kubernetes/typed/settings/v1alpha1/fake",
			"revision": "23781f4d6632d88e869066eaebb743857aa1ef9b",
			"revisionTime": "2018-03-27T02:48:35Z"
		},
		{
			"checksumSHA1": "8Ey6O4gB6+P7aDoED5VF3HrZdwM=",
			"path": "k8s.io/client-go/kubernetes/typed/storage/v1",
			"revision": "23781f4d6632d88e869066eaebb743857aa1ef9b",
			"revisionTime": "2018-03-27T02:48:35Z"
		},
		{
			"checksumSHA1": "jwTrUhKfV4NP6Hv3ez88VM1WGnE=",
			"path": "k8s.io/client-go/kubernetes/typed/storage/v1/fake",
			"revision": "23781f4d6632d88e869066eaebb743857aa1ef9b",
			"revisionTime": "2018-03-27T02:48:35Z"
		},
		{
			"checksumSHA1": "6cLUVdRGndJHoUeIhylF3pkQn6Q=",
			"path": "k8s.io/client-go/kubernetes/typed/storage/v1alpha1",
			"revision": "23781f4d6632d88e869066eaebb743857aa1ef9b",
			"revisionTime": "2018-03-27T02:48:35Z"
		},
		{
			"checksumSHA1": "1J1k2El+J+FF7DRJcbT0YlcQ+Rk=",
			"path": "k8s.io/client-go/kubernetes/typed/storage/v1alpha1/fake",
			"revision": "23781f4d6632d88e869066eaebb743857aa1ef9b",
			"revisionTime": "2018-03-27T02:48:35Z"
		},
		{
			"checksumSHA1": "COksl8uM0ejucy1tnl8WwKCzOAI=",
			"path": "k8s.io/client-go/kubernetes/typed/storage/v1beta1",
			"revision": "23781f4d6632d88e869066eaebb743857aa1ef9b",
			"revisionTime": "2018-03-27T02:48:35Z"
		},
		{
			"checksumSHA1": "gwr5cejOpMmUY0MPkwhSQFhI5Ak=",
			"path": "k8s.io/client-go/kubernetes/typed/storage/v1beta1/fake",
			"revision": "23781f4d6632d88e869066eaebb743857aa1ef9b",
			"revisionTime": "2018-03-27T02:48:35Z"
		},
		{
			"checksumSHA1": "WNyIGKLTqxYcsefpWaveCeFcroU=",
			"path": "k8s.io/client-go/listers/admissionregistration/v1alpha1",
			"revision": "23781f4d6632d88e869066eaebb743857aa1ef9b",
			"revisionTime": "2018-03-27T02:48:35Z"
		},
		{
			"checksumSHA1": "yTrrTUGROWISl6SHopUZFJFsWU8=",
			"path": "k8s.io/client-go/listers/admissionregistration/v1beta1",
			"revision": "23781f4d6632d88e869066eaebb743857aa1ef9b",
			"revisionTime": "2018-03-27T02:48:35Z"
		},
		{
			"checksumSHA1": "7x7X+0h9ZclJfUEB8UiAH4ENi84=",
			"path": "k8s.io/client-go/listers/apps/v1",
			"revision": "23781f4d6632d88e869066eaebb743857aa1ef9b",
			"revisionTime": "2018-03-27T02:48:35Z"
		},
		{
			"checksumSHA1": "vZiFJJ844IE33TfxxHf7kBubPlc=",
			"path": "k8s.io/client-go/listers/apps/v1beta1",
			"revision": "23781f4d6632d88e869066eaebb743857aa1ef9b",
			"revisionTime": "2018-03-27T02:48:35Z"
		},
		{
			"checksumSHA1": "cwB+VicNydo5Qgvkeaj+m8KZT3Y=",
			"path": "k8s.io/client-go/listers/apps/v1beta2",
			"revision": "23781f4d6632d88e869066eaebb743857aa1ef9b",
			"revisionTime": "2018-03-27T02:48:35Z"
		},
		{
			"checksumSHA1": "TY+qQvbw/WgzX7H8DK0/O9xXiC0=",
			"path": "k8s.io/client-go/listers/autoscaling/v1",
			"revision": "23781f4d6632d88e869066eaebb743857aa1ef9b",
			"revisionTime": "2018-03-27T02:48:35Z"
		},
		{
			"checksumSHA1": "tqVthZ6Lsozc/OGmgWj14AlyAWE=",
			"path": "k8s.io/client-go/listers/autoscaling/v2beta1",
			"revision": "23781f4d6632d88e869066eaebb743857aa1ef9b",
			"revisionTime": "2018-03-27T02:48:35Z"
		},
		{
			"checksumSHA1": "aOBxMaGzJ+qD4nEL1zxOp1UYEKg=",
			"path": "k8s.io/client-go/listers/batch/v1",
			"revision": "23781f4d6632d88e869066eaebb743857aa1ef9b",
			"revisionTime": "2018-03-27T02:48:35Z"
		},
		{
			"checksumSHA1": "FHm5tiG3SWiLm+6aFP5EvVh1Bwo=",
			"path": "k8s.io/client-go/listers/batch/v1beta1",
			"revision": "23781f4d6632d88e869066eaebb743857aa1ef9b",
			"revisionTime": "2018-03-27T02:48:35Z"
		},
		{
			"checksumSHA1": "JJGl5Z/o6P0V5ywGA/Dui7W31QM=",
			"path": "k8s.io/client-go/listers/batch/v2alpha1",
			"revision": "23781f4d6632d88e869066eaebb743857aa1ef9b",
			"revisionTime": "2018-03-27T02:48:35Z"
		},
		{
			"checksumSHA1": "s6ybSff2I1DwFouFCCU9OMDUW6w=",
			"path": "k8s.io/client-go/listers/certificates/v1beta1",
			"revision": "23781f4d6632d88e869066eaebb743857aa1ef9b",
			"revisionTime": "2018-03-27T02:48:35Z"
		},
		{
			"checksumSHA1": "IzdZPerXM5ufkafH954IkgeUo/U=",
			"path": "k8s.io/client-go/listers/core/v1",
			"revision": "23781f4d6632d88e869066eaebb743857aa1ef9b",
			"revisionTime": "2018-03-27T02:48:35Z"
		},
		{
			"checksumSHA1": "RdaaV/KsTlvqftIGUodC48EcYh4=",
			"path": "k8s.io/client-go/listers/events/v1beta1",
			"revision": "23781f4d6632d88e869066eaebb743857aa1ef9b",
			"revisionTime": "2018-03-27T02:48:35Z"
		},
		{
			"checksumSHA1": "tB5k58YSo+eYk5pKA8wq01uIiDE=",
			"path": "k8s.io/client-go/listers/extensions/v1beta1",
			"revision": "23781f4d6632d88e869066eaebb743857aa1ef9b",
			"revisionTime": "2018-03-27T02:48:35Z"
		},
		{
			"checksumSHA1": "eQoRaj9vNpBtagkk774rJEANup4=",
			"path": "k8s.io/client-go/listers/networking/v1",
			"revision": "23781f4d6632d88e869066eaebb743857aa1ef9b",
			"revisionTime": "2018-03-27T02:48:35Z"
		},
		{
			"checksumSHA1": "AZDnLe1J3ge8UB62Yd73DGjXNFk=",
			"path": "k8s.io/client-go/listers/policy/v1beta1",
			"revision": "23781f4d6632d88e869066eaebb743857aa1ef9b",
			"revisionTime": "2018-03-27T02:48:35Z"
		},
		{
			"checksumSHA1": "m04VmeC94CQ8Wnx0oNu8nHQS4to=",
			"path": "k8s.io/client-go/listers/rbac/v1",
			"revision": "23781f4d6632d88e869066eaebb743857aa1ef9b",
			"revisionTime": "2018-03-27T02:48:35Z"
		},
		{
			"checksumSHA1": "HVHxdfTnoe7CvM+NnDBwFy9IezU=",
			"path": "k8s.io/client-go/listers/rbac/v1alpha1",
			"revision": "23781f4d6632d88e869066eaebb743857aa1ef9b",
			"revisionTime": "2018-03-27T02:48:35Z"
		},
		{
			"checksumSHA1": "S1kTHhFezDqEHNGTsurApxfGNAg=",
			"path": "k8s.io/client-go/listers/rbac/v1beta1",
			"revision": "23781f4d6632d88e869066eaebb743857aa1ef9b",
			"revisionTime": "2018-03-27T02:48:35Z"
		},
		{
			"checksumSHA1": "oKthGjl0/oET4hjJxFM7UL5Hoa0=",
			"path": "k8s.io/client-go/listers/scheduling/v1alpha1",
			"revision": "23781f4d6632d88e869066eaebb743857aa1ef9b",
			"revisionTime": "2018-03-27T02:48:35Z"
		},
		{
			"checksumSHA1": "77aj6isqjcp8cOlyHQg34uHaMdY=",
			"path": "k8s.io/client-go/listers/settings/v1alpha1",
			"revision": "23781f4d6632d88e869066eaebb743857aa1ef9b",
			"revisionTime": "2018-03-27T02:48:35Z"
		},
		{
			"checksumSHA1": "XHbE66IS+dXOwGMWBxjtkis/Fbo=",
			"path": "k8s.io/client-go/listers/storage/v1",
			"revision": "23781f4d6632d88e869066eaebb743857aa1ef9b",
			"revisionTime": "2018-03-27T02:48:35Z"
		},
		{
			"checksumSHA1": "fASfp3vE918lSy6BOJMOLM20xOM=",
			"path": "k8s.io/client-go/listers/storage/v1alpha1",
			"revision": "23781f4d6632d88e869066eaebb743857aa1ef9b",
			"revisionTime": "2018-03-27T02:48:35Z"
		},
		{
			"checksumSHA1": "DHhyNjRzRbkbrRSpFw+dO6m/ckU=",
			"path": "k8s.io/client-go/listers/storage/v1beta1",
			"revision": "23781f4d6632d88e869066eaebb743857aa1ef9b",
			"revisionTime": "2018-03-27T02:48:35Z"
		},
		{
			"checksumSHA1": "LpA60ZGHiLRat59rtl1S4clBd6c=",
			"path": "k8s.io/client-go/pkg/apis/clientauthentication",
			"revision": "23781f4d6632d88e869066eaebb743857aa1ef9b",
			"revisionTime": "2018-03-27T02:48:35Z"
		},
		{
			"checksumSHA1": "3Ku8xdl2q1oIYJQ58uxjoHc6UGI=",
			"path": "k8s.io/client-go/pkg/apis/clientauthentication/v1alpha1",
			"revision": "23781f4d6632d88e869066eaebb743857aa1ef9b",
			"revisionTime": "2018-03-27T02:48:35Z"
		},
		{
			"checksumSHA1": "TjE2VYNjADl7ld5O4h/q/GljeWs=",
			"path": "k8s.io/client-go/pkg/version",
			"revision": "23781f4d6632d88e869066eaebb743857aa1ef9b",
			"revisionTime": "2018-03-27T02:48:35Z"
		},
		{
			"checksumSHA1": "HMWhMrEMqFLvzclEZuWhW8vjfV4=",
			"path": "k8s.io/client-go/plugin/pkg/client/auth/exec",
			"revision": "23781f4d6632d88e869066eaebb743857aa1ef9b",
			"revisionTime": "2018-03-27T02:48:35Z"
		},
		{
			"checksumSHA1": "24kF7W+u3wysVwOM4JSkjNOIlPY=",
			"path": "k8s.io/client-go/rest",
			"revision": "23781f4d6632d88e869066eaebb743857aa1ef9b",
			"revisionTime": "2018-03-27T02:48:35Z"
		},
		{
			"checksumSHA1": "6ASq7jxDEScHqZqdQHarXIE+1x8=",
			"path": "k8s.io/client-go/rest/watch",
			"revision": "23781f4d6632d88e869066eaebb743857aa1ef9b",
			"revisionTime": "2018-03-27T02:48:35Z"
		},
		{
			"checksumSHA1": "y/NDpXkfrIACVncRL0qF/Eo4PeM=",
			"path": "k8s.io/client-go/testing",
			"revision": "23781f4d6632d88e869066eaebb743857aa1ef9b",
			"revisionTime": "2018-03-27T02:48:35Z"
		},
		{
			"checksumSHA1": "mTFAKHEb/vWYqNt+CsYCqzem44U=",
			"path": "k8s.io/client-go/tools/auth",
			"revision": "23781f4d6632d88e869066eaebb743857aa1ef9b",
			"revisionTime": "2018-03-27T02:48:35Z"
		},
		{
			"checksumSHA1": "2QeMMyCt4+RXGRK5Etv2PJP7yp4=",
			"path": "k8s.io/client-go/tools/cache",
			"revision": "23781f4d6632d88e869066eaebb743857aa1ef9b",
			"revisionTime": "2018-03-27T02:48:35Z"
		},
		{
			"checksumSHA1": "3vfxB7QapIyrpqMyVx2IfoE6sZ4=",
			"path": "k8s.io/client-go/tools/clientcmd",
			"revision": "23781f4d6632d88e869066eaebb743857aa1ef9b",
			"revisionTime": "2018-03-27T02:48:35Z"
		},
		{
			"checksumSHA1": "qb78ROykl/qAl/Qcucl/ob8F7G8=",
			"path": "k8s.io/client-go/tools/clientcmd/api",
			"revision": "23781f4d6632d88e869066eaebb743857aa1ef9b",
			"revisionTime": "2018-03-27T02:48:35Z"
		},
		{
			"checksumSHA1": "jr8SKI2j7OUkR64nylGgi8u2P+A=",
			"path": "k8s.io/client-go/tools/clientcmd/api/latest",
			"revision": "23781f4d6632d88e869066eaebb743857aa1ef9b",
			"revisionTime": "2018-03-27T02:48:35Z"
		},
		{
			"checksumSHA1": "MseOvOV6g+6KyuBTeVy/SUPG/O0=",
			"path": "k8s.io/client-go/tools/clientcmd/api/v1",
			"revision": "23781f4d6632d88e869066eaebb743857aa1ef9b",
			"revisionTime": "2018-03-27T02:48:35Z"
		},
		{
			"checksumSHA1": "GxtcTCanDg8Sw2TZJp17QvAz/F8=",
			"path": "k8s.io/client-go/tools/metrics",
			"revision": "23781f4d6632d88e869066eaebb743857aa1ef9b",
			"revisionTime": "2018-03-27T02:48:35Z"
		},
		{
			"checksumSHA1": "GwLEsxcW98nqVCxEHqfpbICvNW0=",
			"path": "k8s.io/client-go/tools/pager",
			"revision": "23781f4d6632d88e869066eaebb743857aa1ef9b",
			"revisionTime": "2018-03-27T02:48:35Z"
		},
		{
			"checksumSHA1": "DjElkMYey1rtUi9ymJVhY+KJYKU=",
			"path": "k8s.io/client-go/tools/record",
			"revision": "23781f4d6632d88e869066eaebb743857aa1ef9b",
			"revisionTime": "2018-03-27T02:48:35Z"
		},
		{
			"checksumSHA1": "ovCbP7mHGNp8MHFSQimIOrQ+dIU=",
			"path": "k8s.io/client-go/tools/reference",
			"revision": "23781f4d6632d88e869066eaebb743857aa1ef9b",
			"revisionTime": "2018-03-27T02:48:35Z"
		},
		{
			"checksumSHA1": "MJe90exV8KFHvJL6ZlOoSpBo33o=",
			"path": "k8s.io/client-go/transport",
			"revision": "23781f4d6632d88e869066eaebb743857aa1ef9b",
			"revisionTime": "2018-03-27T02:48:35Z"
		},
		{
			"checksumSHA1": "8o8EfK/udY0CTj0PE3kJxUsHP24=",
			"path": "k8s.io/client-go/util/buffer",
			"revision": "23781f4d6632d88e869066eaebb743857aa1ef9b",
			"revisionTime": "2018-03-27T02:48:35Z"
		},
		{
			"checksumSHA1": "VQmb6+7owv11EI44MewD9FgzLUc=",
			"path": "k8s.io/client-go/util/cert",
			"revision": "23781f4d6632d88e869066eaebb743857aa1ef9b",
			"revisionTime": "2018-03-27T02:48:35Z"
		},
		{
			"checksumSHA1": "d9LYHtDQzkUAhIjAquH33laF9e0=",
			"path": "k8s.io/client-go/util/flowcontrol",
			"revision": "23781f4d6632d88e869066eaebb743857aa1ef9b",
			"revisionTime": "2018-03-27T02:48:35Z"
		},
		{
			"checksumSHA1": "PEK+ZmfZjB5eunb7QPMU125Bvms=",
			"path": "k8s.io/client-go/util/homedir",
			"revision": "23781f4d6632d88e869066eaebb743857aa1ef9b",
			"revisionTime": "2018-03-27T02:48:35Z"
		},
		{
			"checksumSHA1": "55f8MD/Mlsb3bW1CTnBsS/z0qQM=",
			"path": "k8s.io/client-go/util/integer",
			"revision": "23781f4d6632d88e869066eaebb743857aa1ef9b",
			"revisionTime": "2018-03-27T02:48:35Z"
		},
		{
			"checksumSHA1": "6JVOV05ByAbzi5Ewc+ZxE/ikDGo=",
			"path": "k8s.io/client-go/util/retry",
			"revision": "23781f4d6632d88e869066eaebb743857aa1ef9b",
			"revisionTime": "2018-03-27T02:48:35Z"
		},
		{
			"checksumSHA1": "H/KxxgedqbttPjVdKzWfvH6ckpc=",
			"path": "k8s.io/client-go/util/workqueue",
			"revision": "23781f4d6632d88e869066eaebb743857aa1ef9b",
			"revisionTime": "2018-03-27T02:48:35Z"
		},
		{
			"checksumSHA1": "cV78yk9Q/heDfcM1uqEe0rlRKA4=",
			"path": "k8s.io/kube-openapi/pkg/common",
			"revision": "1e45fb05b06309c0d807d0930e1a81fe0a1cd4b8",
			"revisionTime": "2018-04-20T23:04:33Z"
		},
		{
			"checksumSHA1": "dRuB87bmmez7Ym0xaG27Lo1T1AE=",
			"path": "k8s.io/kube-openapi/pkg/util/proto",
			"revision": "1e45fb05b06309c0d807d0930e1a81fe0a1cd4b8",
			"revisionTime": "2018-04-20T23:04:33Z"
		}
	],
	"rootPath": "github.com/nearmap/cvmanager"
}<|MERGE_RESOLUTION|>--- conflicted
+++ resolved
@@ -821,263 +821,250 @@
 			"revisionTime": "2018-04-27T04:24:05Z"
 		},
 		{
-			"checksumSHA1": "kAxC6UWROH6EQu0q4x2G+3ONhHk=",
+			"checksumSHA1": "weSvlC4gGGEOyMKlI/qi1wv3enk=",
 			"path": "k8s.io/apimachinery/pkg/api/errors",
-			"revision": "180eddb345a5be3a157cea1c624700ad5bd27b8f",
-			"revisionTime": "2017-11-27T17:38:05Z"
-		},
-		{
-			"checksumSHA1": "3vyIG9R7G49doG6+JVL5Ym2SHwY=",
+			"revision": "302974c03f7e50f16561ba237db776ab93594ef6",
+			"revisionTime": "2018-02-27T18:50:38Z"
+		},
+		{
+			"checksumSHA1": "7pS5RnWIDE/A5jE5RT3mk7hH1dc=",
 			"path": "k8s.io/apimachinery/pkg/api/meta",
-			"revision": "180eddb345a5be3a157cea1c624700ad5bd27b8f",
-			"revisionTime": "2017-11-27T17:38:05Z"
-		},
-		{
-			"checksumSHA1": "91z0aoPXF27ERL1kN9RIJ+wEj2M=",
+			"revision": "302974c03f7e50f16561ba237db776ab93594ef6",
+			"revisionTime": "2018-02-27T18:50:38Z"
+		},
+		{
+			"checksumSHA1": "GKB8wl0GpBQtcRVXi7pzFzwlZq4=",
 			"path": "k8s.io/apimachinery/pkg/api/resource",
-			"revision": "180eddb345a5be3a157cea1c624700ad5bd27b8f",
-			"revisionTime": "2017-11-27T17:38:05Z"
-		},
-		{
-			"checksumSHA1": "CeYIqjmdSFUxD6YYAurub3eocfg=",
+			"revision": "302974c03f7e50f16561ba237db776ab93594ef6",
+			"revisionTime": "2018-02-27T18:50:38Z"
+		},
+		{
+			"checksumSHA1": "X/80ZSu955CUGWNEjrf2DKWgZfQ=",
 			"path": "k8s.io/apimachinery/pkg/apis/meta/internalversion",
-			"revision": "180eddb345a5be3a157cea1c624700ad5bd27b8f",
-			"revisionTime": "2017-11-27T17:38:05Z"
-		},
-		{
-			"checksumSHA1": "GjYZS5s52ryWsVAVpSXVEjAExLk=",
+			"revision": "302974c03f7e50f16561ba237db776ab93594ef6",
+			"revisionTime": "2018-02-27T18:50:38Z"
+		},
+		{
+			"checksumSHA1": "roslpIJgljjwDePFqmHhOGNQNgo=",
 			"path": "k8s.io/apimachinery/pkg/apis/meta/v1",
-			"revision": "180eddb345a5be3a157cea1c624700ad5bd27b8f",
-			"revisionTime": "2017-11-27T17:38:05Z"
-		},
-		{
-			"checksumSHA1": "3e+9wbC0a2y2LA5INd0zDcjgH6g=",
+			"revision": "302974c03f7e50f16561ba237db776ab93594ef6",
+			"revisionTime": "2018-02-27T18:50:38Z"
+		},
+		{
+			"checksumSHA1": "mBvokSUetqNQzfwCBWuzyV7SOeg=",
 			"path": "k8s.io/apimachinery/pkg/apis/meta/v1/unstructured",
-			"revision": "180eddb345a5be3a157cea1c624700ad5bd27b8f",
-			"revisionTime": "2017-11-27T17:38:05Z"
-		},
-		{
-			"checksumSHA1": "nelFWmtAmzPfXwDrg1rATpn+CEE=",
-			"path": "k8s.io/apimachinery/pkg/apis/meta/v1alpha1",
-			"revision": "180eddb345a5be3a157cea1c624700ad5bd27b8f",
-			"revisionTime": "2017-11-27T17:38:05Z"
-		},
-		{
-<<<<<<< HEAD
+			"revision": "302974c03f7e50f16561ba237db776ab93594ef6",
+			"revisionTime": "2018-02-27T18:50:38Z"
+		},
+		{
 			"checksumSHA1": "Fx9EglrY5/EQ5iCWQuJdI9rS8aE=",
 			"path": "k8s.io/apimachinery/pkg/apis/meta/v1beta1",
 			"revision": "302974c03f7e50f16561ba237db776ab93594ef6",
 			"revisionTime": "2018-02-27T18:50:38Z"
-=======
-			"checksumSHA1": "JPIy+3B1/pq56O9sjuB9XAsT45E=",
-			"path": "k8s.io/apimachinery/pkg/apis/meta/v1beta1",
-			"revision": "83d7ef28e0fad5ab58a504754c1def10404d297d",
-			"revisionTime": "2018-04-26T23:40:12Z"
->>>>>>> a3256626
-		},
-		{
-			"checksumSHA1": "NlwUHr59gJrUDk6Cz/xF3vfHoBE=",
+		},
+		{
+			"checksumSHA1": "bzaWnvyssRstHgtLRvwoDapEUH0=",
 			"path": "k8s.io/apimachinery/pkg/conversion",
-			"revision": "180eddb345a5be3a157cea1c624700ad5bd27b8f",
-			"revisionTime": "2017-11-27T17:38:05Z"
-		},
-		{
-			"checksumSHA1": "GA82FBmiCzVIXGUnTZtz5z5Er0s=",
+			"revision": "302974c03f7e50f16561ba237db776ab93594ef6",
+			"revisionTime": "2018-02-27T18:50:38Z"
+		},
+		{
+			"checksumSHA1": "rkgj0FH5I110COak3lHaOKLtxuU=",
 			"path": "k8s.io/apimachinery/pkg/conversion/queryparams",
-			"revision": "180eddb345a5be3a157cea1c624700ad5bd27b8f",
-			"revisionTime": "2017-11-27T17:38:05Z"
-		},
-		{
-			"checksumSHA1": "JKIs3haOjRLmpL0UDXfaz7QX7Sk=",
+			"revision": "302974c03f7e50f16561ba237db776ab93594ef6",
+			"revisionTime": "2018-02-27T18:50:38Z"
+		},
+		{
+			"checksumSHA1": "HQSuBNf8RaYUD15TVZFTXD5UrmI=",
 			"path": "k8s.io/apimachinery/pkg/fields",
-			"revision": "180eddb345a5be3a157cea1c624700ad5bd27b8f",
-			"revisionTime": "2017-11-27T17:38:05Z"
-		},
-		{
-			"checksumSHA1": "x9rtYtjUwu8UGJqf8xG4H9cZDkA=",
+			"revision": "302974c03f7e50f16561ba237db776ab93594ef6",
+			"revisionTime": "2018-02-27T18:50:38Z"
+		},
+		{
+			"checksumSHA1": "bn+nkdwcQ1ZTbDUSLzOmv7NPi5g=",
 			"path": "k8s.io/apimachinery/pkg/labels",
-			"revision": "180eddb345a5be3a157cea1c624700ad5bd27b8f",
-			"revisionTime": "2017-11-27T17:38:05Z"
-		},
-		{
-			"checksumSHA1": "apYQhbl1nTlE7e+vWGaYxBxf+K0=",
+			"revision": "302974c03f7e50f16561ba237db776ab93594ef6",
+			"revisionTime": "2018-02-27T18:50:38Z"
+		},
+		{
+			"checksumSHA1": "RRJ/BjAW0G00dPtTP2IV+p6U/rk=",
 			"path": "k8s.io/apimachinery/pkg/runtime",
-			"revision": "180eddb345a5be3a157cea1c624700ad5bd27b8f",
-			"revisionTime": "2017-11-27T17:38:05Z"
-		},
-		{
-			"checksumSHA1": "sAumyh8dKLMY2RAIXEDUuv6E8OM=",
+			"revision": "302974c03f7e50f16561ba237db776ab93594ef6",
+			"revisionTime": "2018-02-27T18:50:38Z"
+		},
+		{
+			"checksumSHA1": "idC0Ez9HL/LUObZOdiE7PpNr/Ug=",
 			"path": "k8s.io/apimachinery/pkg/runtime/schema",
-			"revision": "180eddb345a5be3a157cea1c624700ad5bd27b8f",
-			"revisionTime": "2017-11-27T17:38:05Z"
-		},
-		{
-			"checksumSHA1": "cQTG5Vn/GcjPxQaMFHonSbN3w1M=",
+			"revision": "302974c03f7e50f16561ba237db776ab93594ef6",
+			"revisionTime": "2018-02-27T18:50:38Z"
+		},
+		{
+			"checksumSHA1": "sH9kYWHz5A9o/6bjPdUzDkd77/w=",
 			"path": "k8s.io/apimachinery/pkg/runtime/serializer",
-			"revision": "180eddb345a5be3a157cea1c624700ad5bd27b8f",
-			"revisionTime": "2017-11-27T17:38:05Z"
-		},
-		{
-			"checksumSHA1": "OEoPoGrZxp8SfaOu6jb1cv5Bu2I=",
+			"revision": "302974c03f7e50f16561ba237db776ab93594ef6",
+			"revisionTime": "2018-02-27T18:50:38Z"
+		},
+		{
+			"checksumSHA1": "9szvqkLlKdrLq/BNeW7FCbfEWUc=",
 			"path": "k8s.io/apimachinery/pkg/runtime/serializer/json",
-			"revision": "180eddb345a5be3a157cea1c624700ad5bd27b8f",
-			"revisionTime": "2017-11-27T17:38:05Z"
+			"revision": "302974c03f7e50f16561ba237db776ab93594ef6",
+			"revisionTime": "2018-02-27T18:50:38Z"
 		},
 		{
 			"checksumSHA1": "qNfaSnYQAGJUIDM9SqI8UoFJLns=",
 			"path": "k8s.io/apimachinery/pkg/runtime/serializer/protobuf",
-			"revision": "180eddb345a5be3a157cea1c624700ad5bd27b8f",
-			"revisionTime": "2017-11-27T17:38:05Z"
+			"revision": "302974c03f7e50f16561ba237db776ab93594ef6",
+			"revisionTime": "2018-02-27T18:50:38Z"
 		},
 		{
 			"checksumSHA1": "Ybpu6Yt4iipOUy9Jta4+6uADBYo=",
 			"path": "k8s.io/apimachinery/pkg/runtime/serializer/recognizer",
-			"revision": "180eddb345a5be3a157cea1c624700ad5bd27b8f",
-			"revisionTime": "2017-11-27T17:38:05Z"
-		},
-		{
-			"checksumSHA1": "L19ONy132+XupD1bHMCM5C/GVBs=",
+			"revision": "302974c03f7e50f16561ba237db776ab93594ef6",
+			"revisionTime": "2018-02-27T18:50:38Z"
+		},
+		{
+			"checksumSHA1": "nwnB9Qtkz4/XFehizZSSVlro2+Q=",
 			"path": "k8s.io/apimachinery/pkg/runtime/serializer/streaming",
-			"revision": "180eddb345a5be3a157cea1c624700ad5bd27b8f",
-			"revisionTime": "2017-11-27T17:38:05Z"
-		},
-		{
-			"checksumSHA1": "xUZ54e4b9l/EQch7FgnR4Zevjr8=",
+			"revision": "302974c03f7e50f16561ba237db776ab93594ef6",
+			"revisionTime": "2018-02-27T18:50:38Z"
+		},
+		{
+			"checksumSHA1": "BLG5/1a5ZPEw6I7dZdWYJDXZchQ=",
 			"path": "k8s.io/apimachinery/pkg/runtime/serializer/versioning",
-			"revision": "180eddb345a5be3a157cea1c624700ad5bd27b8f",
-			"revisionTime": "2017-11-27T17:38:05Z"
+			"revision": "302974c03f7e50f16561ba237db776ab93594ef6",
+			"revisionTime": "2018-02-27T18:50:38Z"
 		},
 		{
 			"checksumSHA1": "jjMq79D66L64Ku50azu5VuL6J+I=",
 			"path": "k8s.io/apimachinery/pkg/selection",
-			"revision": "180eddb345a5be3a157cea1c624700ad5bd27b8f",
-			"revisionTime": "2017-11-27T17:38:05Z"
+			"revision": "302974c03f7e50f16561ba237db776ab93594ef6",
+			"revisionTime": "2018-02-27T18:50:38Z"
 		},
 		{
 			"checksumSHA1": "bw1ACevKtvhp8qmK/V3A7+JkpAM=",
 			"path": "k8s.io/apimachinery/pkg/types",
-			"revision": "180eddb345a5be3a157cea1c624700ad5bd27b8f",
-			"revisionTime": "2017-11-27T17:38:05Z"
-		},
-		{
-			"checksumSHA1": "YvU2GUVsxTFzfVus4NyHU885cJU=",
+			"revision": "302974c03f7e50f16561ba237db776ab93594ef6",
+			"revisionTime": "2018-02-27T18:50:38Z"
+		},
+		{
+			"checksumSHA1": "cwhl+/umxL39ay+D+gRBWlaINhQ=",
 			"path": "k8s.io/apimachinery/pkg/util/cache",
-			"revision": "180eddb345a5be3a157cea1c624700ad5bd27b8f",
-			"revisionTime": "2017-11-27T17:38:05Z"
-		},
-		{
-			"checksumSHA1": "dK8PziypGU+TNZJ+PHljZTSpsps=",
+			"revision": "302974c03f7e50f16561ba237db776ab93594ef6",
+			"revisionTime": "2018-02-27T18:50:38Z"
+		},
+		{
+			"checksumSHA1": "5Hm/Kbe1fDDwWO2nVthGaa5T5rI=",
 			"path": "k8s.io/apimachinery/pkg/util/clock",
-			"revision": "180eddb345a5be3a157cea1c624700ad5bd27b8f",
-			"revisionTime": "2017-11-27T17:38:05Z"
-		},
-		{
-			"checksumSHA1": "5eGDfwJaAMQwA+1ljois9Vs0BDc=",
+			"revision": "302974c03f7e50f16561ba237db776ab93594ef6",
+			"revisionTime": "2018-02-27T18:50:38Z"
+		},
+		{
+			"checksumSHA1": "KeAugRZP4a+1x/xq3a+wzUu/bPk=",
 			"path": "k8s.io/apimachinery/pkg/util/diff",
-			"revision": "180eddb345a5be3a157cea1c624700ad5bd27b8f",
-			"revisionTime": "2017-11-27T17:38:05Z"
-		},
-		{
-			"checksumSHA1": "Jd2ZDrgkxdr7R9XohVdZmOWihbw=",
+			"revision": "302974c03f7e50f16561ba237db776ab93594ef6",
+			"revisionTime": "2018-02-27T18:50:38Z"
+		},
+		{
+			"checksumSHA1": "abkrrvywuG9N/kkRHf3nIRD1GLw=",
 			"path": "k8s.io/apimachinery/pkg/util/errors",
-			"revision": "180eddb345a5be3a157cea1c624700ad5bd27b8f",
-			"revisionTime": "2017-11-27T17:38:05Z"
-		},
-		{
-			"checksumSHA1": "HSGH6DTZjpFn0nW6BCLbQE+fk6k=",
+			"revision": "302974c03f7e50f16561ba237db776ab93594ef6",
+			"revisionTime": "2018-02-27T18:50:38Z"
+		},
+		{
+			"checksumSHA1": "DCs2PmVMe/k7HH+nJwiyYSAIGxk=",
 			"path": "k8s.io/apimachinery/pkg/util/framer",
-			"revision": "180eddb345a5be3a157cea1c624700ad5bd27b8f",
-			"revisionTime": "2017-11-27T17:38:05Z"
-		},
-		{
-			"checksumSHA1": "RRDMwpjGIkOTLMyubRLJmapE+Ek=",
+			"revision": "302974c03f7e50f16561ba237db776ab93594ef6",
+			"revisionTime": "2018-02-27T18:50:38Z"
+		},
+		{
+			"checksumSHA1": "2qEyq8HTEiD1SUqAF8TtkE2KCyM=",
 			"path": "k8s.io/apimachinery/pkg/util/intstr",
-			"revision": "180eddb345a5be3a157cea1c624700ad5bd27b8f",
-			"revisionTime": "2017-11-27T17:38:05Z"
-		},
-		{
-			"checksumSHA1": "osSiPaBtsvLPzh73uGFIRtIdTds=",
+			"revision": "302974c03f7e50f16561ba237db776ab93594ef6",
+			"revisionTime": "2018-02-27T18:50:38Z"
+		},
+		{
+			"checksumSHA1": "Vyk+/h8TRKQmQzQR1PIlSvCmRZo=",
 			"path": "k8s.io/apimachinery/pkg/util/json",
-			"revision": "180eddb345a5be3a157cea1c624700ad5bd27b8f",
-			"revisionTime": "2017-11-27T17:38:05Z"
-		},
-		{
-			"checksumSHA1": "YmbKtEqZtOSrnfPwvJvUVgmHUkQ=",
+			"revision": "302974c03f7e50f16561ba237db776ab93594ef6",
+			"revisionTime": "2018-02-27T18:50:38Z"
+		},
+		{
+			"checksumSHA1": "E+/9A5G3Sva5oF/5WlCY7mvL3fE=",
 			"path": "k8s.io/apimachinery/pkg/util/mergepatch",
-			"revision": "180eddb345a5be3a157cea1c624700ad5bd27b8f",
-			"revisionTime": "2017-11-27T17:38:05Z"
-		},
-		{
-			"checksumSHA1": "kxdjwhRnxHHLBBqfgasjlSSsubM=",
+			"revision": "302974c03f7e50f16561ba237db776ab93594ef6",
+			"revisionTime": "2018-02-27T18:50:38Z"
+		},
+		{
+			"checksumSHA1": "IkFwxyl1D0w6RSD7if+WJ00Qejc=",
 			"path": "k8s.io/apimachinery/pkg/util/net",
-			"revision": "180eddb345a5be3a157cea1c624700ad5bd27b8f",
-			"revisionTime": "2017-11-27T17:38:05Z"
-		},
-		{
-			"checksumSHA1": "geDTFhVkWXa5MnhuJ/AAYLGgq3I=",
+			"revision": "302974c03f7e50f16561ba237db776ab93594ef6",
+			"revisionTime": "2018-02-27T18:50:38Z"
+		},
+		{
+			"checksumSHA1": "eVsZ7S9oNs9sbTRz8K6sOEFMeUg=",
 			"path": "k8s.io/apimachinery/pkg/util/runtime",
-			"revision": "180eddb345a5be3a157cea1c624700ad5bd27b8f",
-			"revisionTime": "2017-11-27T17:38:05Z"
-		},
-		{
-			"checksumSHA1": "2p066REe+o1932lveLsySRedt9E=",
+			"revision": "302974c03f7e50f16561ba237db776ab93594ef6",
+			"revisionTime": "2018-02-27T18:50:38Z"
+		},
+		{
+			"checksumSHA1": "G8PaWfCpp/1lzwPjzIwuWa9pOjQ=",
 			"path": "k8s.io/apimachinery/pkg/util/sets",
-			"revision": "180eddb345a5be3a157cea1c624700ad5bd27b8f",
-			"revisionTime": "2017-11-27T17:38:05Z"
-		},
-		{
-			"checksumSHA1": "aaylb85KYFjaR6s3ccrFUFBTIpI=",
+			"revision": "302974c03f7e50f16561ba237db776ab93594ef6",
+			"revisionTime": "2018-02-27T18:50:38Z"
+		},
+		{
+			"checksumSHA1": "llG9TsJAydLxr9VCV+p+M0FaOOM=",
 			"path": "k8s.io/apimachinery/pkg/util/strategicpatch",
-			"revision": "180eddb345a5be3a157cea1c624700ad5bd27b8f",
-			"revisionTime": "2017-11-27T17:38:05Z"
-		},
-		{
-			"checksumSHA1": "k60MqyoSBev3Ybs/G297aRv8uA0=",
+			"revision": "302974c03f7e50f16561ba237db776ab93594ef6",
+			"revisionTime": "2018-02-27T18:50:38Z"
+		},
+		{
+			"checksumSHA1": "441FR+VIqNsy/FPYt8zwLhrsByU=",
 			"path": "k8s.io/apimachinery/pkg/util/validation",
-			"revision": "180eddb345a5be3a157cea1c624700ad5bd27b8f",
-			"revisionTime": "2017-11-27T17:38:05Z"
-		},
-		{
-			"checksumSHA1": "QmUaaalnjN+2cYMB5Ycf4ia93C0=",
+			"revision": "302974c03f7e50f16561ba237db776ab93594ef6",
+			"revisionTime": "2018-02-27T18:50:38Z"
+		},
+		{
+			"checksumSHA1": "Vnja7o7P3qcUf8g6uYd3JYxA9LY=",
 			"path": "k8s.io/apimachinery/pkg/util/validation/field",
-			"revision": "180eddb345a5be3a157cea1c624700ad5bd27b8f",
-			"revisionTime": "2017-11-27T17:38:05Z"
-		},
-		{
-			"checksumSHA1": "YudUrts7DUXaHq+Y1euWfIuOwBg=",
+			"revision": "302974c03f7e50f16561ba237db776ab93594ef6",
+			"revisionTime": "2018-02-27T18:50:38Z"
+		},
+		{
+			"checksumSHA1": "PoexwIMHxlMP/pXhvxpwYB92csY=",
 			"path": "k8s.io/apimachinery/pkg/util/wait",
-			"revision": "180eddb345a5be3a157cea1c624700ad5bd27b8f",
-			"revisionTime": "2017-11-27T17:38:05Z"
-		},
-		{
-			"checksumSHA1": "yTo2L0dSdCN1Dr6c3IQ5hh70nEg=",
+			"revision": "302974c03f7e50f16561ba237db776ab93594ef6",
+			"revisionTime": "2018-02-27T18:50:38Z"
+		},
+		{
+			"checksumSHA1": "IMgdtzNwq8wmUUZ7J/NXsxlg8WQ=",
 			"path": "k8s.io/apimachinery/pkg/util/yaml",
-			"revision": "180eddb345a5be3a157cea1c624700ad5bd27b8f",
-			"revisionTime": "2017-11-27T17:38:05Z"
+			"revision": "302974c03f7e50f16561ba237db776ab93594ef6",
+			"revisionTime": "2018-02-27T18:50:38Z"
 		},
 		{
 			"checksumSHA1": "EuqAkTwZIcIu01GoQXO/agISKCY=",
 			"path": "k8s.io/apimachinery/pkg/version",
-			"revision": "180eddb345a5be3a157cea1c624700ad5bd27b8f",
-			"revisionTime": "2017-11-27T17:38:05Z"
-		},
-		{
-			"checksumSHA1": "1eDQp3ZIUx9JVP/77rfVMTFY/gE=",
+			"revision": "302974c03f7e50f16561ba237db776ab93594ef6",
+			"revisionTime": "2018-02-27T18:50:38Z"
+		},
+		{
+			"checksumSHA1": "Vq75oC1v9Qgvh86W4MkU2OCe1Gk=",
 			"path": "k8s.io/apimachinery/pkg/watch",
-			"revision": "180eddb345a5be3a157cea1c624700ad5bd27b8f",
-			"revisionTime": "2017-11-27T17:38:05Z"
-		},
-		{
-			"checksumSHA1": "UumHxGobjKgOKy7HEyH20kWWgSc=",
+			"revision": "302974c03f7e50f16561ba237db776ab93594ef6",
+			"revisionTime": "2018-02-27T18:50:38Z"
+		},
+		{
+			"checksumSHA1": "6iPPUJHHdM8+KQZNaUsWs+AOSzg=",
 			"path": "k8s.io/apimachinery/third_party/forked/golang/json",
-			"revision": "180eddb345a5be3a157cea1c624700ad5bd27b8f",
-			"revisionTime": "2017-11-27T17:38:05Z"
-		},
-		{
-			"checksumSHA1": "s35dSpFQP7xMIF/+fEFgJSD0h4o=",
+			"revision": "302974c03f7e50f16561ba237db776ab93594ef6",
+			"revisionTime": "2018-02-27T18:50:38Z"
+		},
+		{
+			"checksumSHA1": "gG3srZ32iFI2/AtpuU7DfGo7hKc=",
 			"path": "k8s.io/apimachinery/third_party/forked/golang/reflect",
-			"revision": "180eddb345a5be3a157cea1c624700ad5bd27b8f",
-			"revisionTime": "2017-11-27T17:38:05Z"
+			"revision": "302974c03f7e50f16561ba237db776ab93594ef6",
+			"revisionTime": "2018-02-27T18:50:38Z"
 		},
 		{
 			"checksumSHA1": "7RNvyFGefWWU2l6lXFI/a9V77bs=",
